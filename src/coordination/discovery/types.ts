--- conflicted
+++ resolved
@@ -14,16 +14,11 @@
   DomainRelationship,
   TopologyRecommendation,
   GNNModel,
-<<<<<<< HEAD
-  WasmNeuralAccelerator
+  WasmNeuralAccelerator,
 } from './neural-domain-mapper.js';
 
 // Import directly for use in this file
 import type { DomainRelationshipMap } from './neural-domain-mapper.js';
-=======
-  WasmNeuralAccelerator,
-} from './neural-domain-mapper';
->>>>>>> 5e6e2cca
 
 // Additional discovery-specific types
 
@@ -233,4 +228,17 @@
   export type Context = DiscoveryContext;
   export type Result = DiscoveryResult;
   export type Metadata = DiscoveryMetadata;
+  export type ValidationCheckpointT = ValidationCheckpoint;
+  export type HumanValidationResponseT = HumanValidationResponse;
+  export type NeuralAnalysisConfigT = NeuralAnalysisConfig;
+  export type GraphAnalysisResultT = GraphAnalysisResult;
+  export type CommunityClusterT = CommunityCluster;
+  export type GraphBottleneckT = GraphBottleneck;
+  export type EnhancedDomainBoundaryT = EnhancedDomainBoundary;
+  export type DomainViolationT = DomainViolation;
+  export type AlternativeStructureT = AlternativeStructure;
+  export type DiscoveryEventT = DiscoveryEvent;
+  export type AGUIValidationRequestT = AGUIValidationRequest;
+  export type AGUIValidationResultT = AGUIValidationResult;
+  export type DiscoveryPerformanceMetricsT = DiscoveryPerformanceMetrics;
 }