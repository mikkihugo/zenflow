--- conflicted
+++ resolved
@@ -347,11 +347,7 @@
 
     // Use code review and quality assurance agents
     for (const agent of agents) {
-<<<<<<< HEAD
       if (agent.type === 'reviewer' || agent.type === 'tester') {
-=======
-      if (agent.type === 'reviewer' || agent.type === 'quality_reviewer') {
->>>>>>> c88d31f3
         await this.assignTaskToAgent(agent.id, {
           id: `refine-${sparcTask.id}-${agent.id}`,
           type: 'refinement',
@@ -437,13 +433,8 @@
       specification: ['analyst', 'requirements_analyst', 'planner'],
       pseudocode: ['design-architect', 'system-architect', 'coder'],
       architecture: ['system-architect', 'architect', 'database-architect'],
-<<<<<<< HEAD
       refinement: ['reviewer', 'tester', 'optimizer'],
       completion: ['tester', 'deployment-ops', 'production-validator'],
-=======
-      refinement: ['reviewer', 'quality_reviewer', 'optimizer'],
-      completion: ['tester', 'deployment-ops', 'validation-specialist'],
->>>>>>> c88d31f3
     };
 
     return specialists[phase] || ['specialist'];
