--- conflicted
+++ resolved
@@ -198,11 +198,6 @@
     if (this.config.topology) {
       return this.config.topology;
     }
-<<<<<<< HEAD
-    
-    const objective = this.config.objective.toLowerCase();
-=======
->>>>>>> 17bdb170
     
     const objective = this.config.objective.toLowerCase();
 
