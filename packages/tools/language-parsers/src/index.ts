/**
* @fileoverview Language Parsers Package
*
* Multi-language parsers for comprehensive code analysis and repository understanding.
* Currently supports BEAM languages (Elixir, Erlang, Gleam) with plans for expansion
* to other language families.
*
* Key Features:
* - High-performance parsing with foundation integration
* - Comprehensive metadata extraction
* - Complexity analysis and metrics calculation
* - Documentation extraction and analysis
* - Battle-tested error handling and logging
*
* @author Claude Code Zen Team
* @since 1.0.0
* @version 1.0.0
*/


export type {
BeamFunction,
BeamModule,
BeamModuleMetrics,
BeamParserOptions,
BeamType,
} from './beam-parser';
// BEAM Language Parser Exports
export { BeamLanguageParser} from './beam-parser';

/**
* Supported language families
*/
export const SUPPORTED_LANGUAGE_FAMILIES = [
'beam', // Elixir, Erlang, Gleam
] as const;

/**
* Supported file extensions mapped to their parsers
*/
export const SUPPORTED_EXTENSIONS = {
<<<<<<< HEAD
  // BEAM Languages
  // eslint-disable-next-line @typescript-eslint/naming-convention
  '.ex': 'beam',
  // eslint-disable-next-line @typescript-eslint/naming-convention
  '.exs': 'beam',
  // eslint-disable-next-line @typescript-eslint/naming-convention
  '.erl': 'beam',
  // eslint-disable-next-line @typescript-eslint/naming-convention
  '.hrl': 'beam',
  // eslint-disable-next-line @typescript-eslint/naming-convention
  '.gleam': 'beam',
=======
// BEAM Languages
'.ex': 'beam',
'.exs': 'beam',
'.erl': 'beam',
'.hrl': 'beam',
'.gleam': 'beam',
>>>>>>> 26090ded
} as const;

/**
* Language detection utility
*/
export function detectLanguageFamily(filePath:string): string|null {
const ext = filePath.toLowerCase().substring(filePath.lastIndexOf('.'));
return SUPPORTED_EXTENSIONS[ext as keyof typeof SUPPORTED_EXTENSIONS] || null;
}

/**
* Get all supported file extensions
*/
export function getSupportedExtensions():string[] {
return Object.keys(SUPPORTED_EXTENSIONS);
}

/**
* Check if a file extension is supported
*/
export function isSupported(filePath:string): boolean {
return detectLanguageFamily(filePath) !== null;
}

/**
* Create parser factory for different language families
*/
export interface ParserFactory {
createBeamParser(
options?: import('./beam-parser').BeamParserOptions
): import('./beam-parser').BeamLanguageParser;
}

/**
* Default parser factory implementation
*/
export class DefaultParserFactory implements ParserFactory {
createBeamParser(
options?: import('./beam-parser').BeamParserOptions
): import('./beam-parser').BeamLanguageParser {
// Temporarily disabled due to syntax issues in beam-parser.ts
throw new Error('BeamLanguageParser is temporarily disabled due to syntax issues');
// const { BeamLanguageParser } = require(`./beam-parser`);
// return new BeamLanguageParser(options);
}
}

/**
* Create default parser factory instance
*/
export function createParserFactory():ParserFactory {
return new DefaultParserFactory();
}

/**
* Quick parse utility for single files
*/
export async function parseFile(
filePath:string,
options?:{
includeMetrics?:boolean;
analyzeFunctionComplexity?:boolean;
extractDocumentation?:boolean;
}
) {
const family = detectLanguageFamily(filePath);

if (!family) {
throw new Error(`Unsupported file type: ${filePath}`);
}

const factory = createParserFactory();

switch (family) {
case `beam`: {
const parser = factory.createBeamParser(options);
return await parser.parseFile(filePath);
}
case 'functional': {
// Future:Add functional language parser support
const parser = factory.createBeamParser(options); // Fallback to beam for now
return await parser.parseFile(filePath);
}
case `concurrent`: {
// Future:Add concurrent language parser support
const parser = factory.createBeamParser(options); // Fallback to beam for now
return await parser.parseFile(filePath);
}
default:
throw new Error(`Parser not implemented for language family: ${family}`);
}
}

/**
* Quick parse utility for multiple files
*/
export async function parseFiles(
filePaths:string[],
options?:{
includeMetrics?:boolean;
analyzeFunctionComplexity?:boolean;
extractDocumentation?:boolean;
}
) {
// Group files by language family
const filesByFamily = new Map<string, string[]>();

for (const filePath of filePaths) {
const family = detectLanguageFamily(filePath);
if (family) {
if (!filesByFamily.has(family)) {
filesByFamily.set(family, []);
}
filesByFamily.get(family)?.push(filePath);
}
}

const factory = createParserFactory();
const allResults: unknown[] = [];

// Parse each family in parallel
const familyPromises = Array.from(filesByFamily.entries()).map(
async ([family, paths]) => {
switch (family) {
case `beam`: {
const parser = factory.createBeamParser(options);
const result = await parser.parseFiles(paths);
return result.isOk() ? result._unsafeUnwrap() :[];
}
case 'functional': {
// Future:Add functional language parser support
const parser = factory.createBeamParser(options); // Fallback to beam for now
const result = await parser.parseFiles(paths);
return result.isOk() ? result._unsafeUnwrap() :[];
}
case 'concurrent': {
// Future:Add concurrent language parser support
const parser = factory.createBeamParser(options); // Fallback to beam for now
const result = await parser.parseFiles(paths);
return result.isOk() ? result._unsafeUnwrap() :[];
}
default:
return [];
}
}
);

const familyResults = await Promise.all(familyPromises);

for (const results of familyResults) {
allResults.push(...results);
}

return allResults;
}

/**
* Version information
*/
export const VERSION = '1.0.0';
export const PACKAGE_NAME = '@claude-zen/language-parsers';

/**
* Package metadata
*/
export const PACKAGE_INFO = {
name:PACKAGE_NAME,
version:VERSION,
description:
'Multi-language parsers for code analysis and repository understanding', author: 'Claude Code Zen Team', license: 'MIT', repository: 'https://github.com/zen-neural/claude-code-zen', keywords:[
'parser', 'language-parser', 'code-analysis', 'multi-language', 'beam', 'elixir', 'erlang', 'gleam', 'ast-parsing', 'code-intelligence',],
} as const;<|MERGE_RESOLUTION|>--- conflicted
+++ resolved
@@ -39,7 +39,6 @@
 * Supported file extensions mapped to their parsers
 */
 export const SUPPORTED_EXTENSIONS = {
-<<<<<<< HEAD
   // BEAM Languages
   // eslint-disable-next-line @typescript-eslint/naming-convention
   '.ex': 'beam',
@@ -51,14 +50,6 @@
   '.hrl': 'beam',
   // eslint-disable-next-line @typescript-eslint/naming-convention
   '.gleam': 'beam',
-=======
-// BEAM Languages
-'.ex': 'beam',
-'.exs': 'beam',
-'.erl': 'beam',
-'.hrl': 'beam',
-'.gleam': 'beam',
->>>>>>> 26090ded
 } as const;
 
 /**
