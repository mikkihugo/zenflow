/**
 * @fileoverview Behavioral Intelligence for Claude Code Zen
 *
 * Focused agent behavioral intelligence using brain.js neural networks.
 * Provides real-time agent behavior learning, performance prediction,
 * and behavioral optimization for the claude-code-zen swarm system.
 *
 * SCOPE:Agent behavior ONLY - not general ML or generic learning
 *
 * Key Features:
 * - Agent performance prediction using neural networks
 * - Real-time behavioral pattern learning
 * - Task complexity estimation for better routing
 * - Agent-task matching optimization
 * - Behavioral anomaly detection
 *
 * Integration with claude-code-zen:
 * - Event coordination:Agent performance predictions (replaces load balancing)
 * - Task orchestration:Complexity estimation and routing
 * - Agent monitoring:Behavioral health and adaptation
 * - Swarm coordination:Intelligent agent selection
 *
 * @author Claude Code Zen Team
 * @since 2.1.0
 * @version 1.0.0
 */

import { getLogger} from '@claude-zen/foundation';
import { kmeans} from 'ml-kmeans';
import { sma} from 'moving-averages';

import type { BrainJsBridge} from './brain-js-bridge';
import { ActivationFunction } from './types/index';

// 🧠 Enhanced ML Imports - Using validated API patterns

const brain = require('brain.js');
// Validate brain.js availability and capabilities
const brainCapabilities = {
  neuralNetworks: typeof brain.NeuralNetwork === 'function',
  recurrentNetworks: typeof brain.recurrent?.LSTM === 'function',
  feedForward: typeof brain.FeedForward === 'function',
  version: brain.version || 'unknown',
};

// Optional ML packages (API compatibility issues - available for future enhancement)
// import { RandomForestClassifier} from 'ml-random-forest';
// import * as trendyways from 'trendyways';

// Foundation-optimized logging
const logger = getLogger('BehavioralIntelligence');

/**
 * Agent execution data for behavioral learning
 */
export interface AgentExecutionData {
  readonly agentId:string;
  readonly taskType:string;
  readonly taskComplexity:number; // 0-1 scale
  readonly duration:number; // milliseconds
  readonly success:boolean;
  readonly efficiency:number; // 0-1 scale
  readonly resourceUsage:number; // 0-1 scale
  readonly errorCount:number;
  readonly timestamp:number;
  readonly context:Record<string, unknown>;
}

/**
 * Behavioral prediction result
 */
export interface BehavioralPrediction {
  readonly agentId:string;
  readonly taskType:string;
  readonly predictedDuration:number;
  readonly predictedSuccess:number; // 0-1 probability
  readonly predictedEfficiency:number; // 0-1 scale
  readonly confidence:number; // 0-1 scale
  readonly reasoning:string;
}

/**
 * Task complexity analysis
 */
export interface TaskComplexityAnalysis {
  readonly taskType:string;
  readonly estimatedComplexity:number; // 0-1 scale
  readonly requiredSkills:string[];
  readonly estimatedDuration:number;
  readonly difficulty: 'easy' | 'medium' | 'hard' | 'expert';
  readonly confidence: number;
}

/**
 * Agent behavioral profile
 */
export interface AgentBehavioralProfile {
  readonly agentId:string;
  readonly specializations:string[];
  readonly averagePerformance:number;
  readonly consistencyScore:number;
  readonly learningRate:number;
  readonly adaptabilityScore:number;
  readonly preferredTaskTypes:string[];
  readonly lastUpdated:number;
}

/**
 * Behavioral Intelligence System
 *
 * Focused behavioral intelligence for claude-code-zen agents using brain.js.
 * Learns how individual agents behave and provides predictions for optimal
 * task assignment and swarm coordination.
 *
 * @example Basic Usage
 * ```typescript`
 * const behavioral = new BehavioralIntelligence(brainJsBridge);
 * await behavioral.initialize();
 *
 * // Learn from agent execution
 * const executionData = {
 *   agentId: 'agent-1', *   taskType: 'data-processing', *   taskComplexity:0.7,
 *   duration:1500,
 *   success:true,
 *   efficiency:0.85
 *};
 *
 * await behavioral.learnFromExecution(executionData);
 *
 * // Predict agent performance
 * const prediction = await behavioral.predictAgentPerformance('agent-1', 'data-processing', 0.7);
 * logger.info(`Predicted efficiency: ${prediction.predictedEfficiency}`
 * ```
 */
export class BehavioralIntelligence {
  private brainJsBridge: BrainJsBridge;
  private performanceNetworkId = 'agent-performance-predictor';
  private complexityNetworkId = 'task-complexity-estimator';
  private matchingNetworkId = 'agent-task-matcher';
  private initialized = false;
  private trainingBuffer: AgentExecutionData[] = [];
  private readonly bufferSize = 100;

  constructor(brainJsBridge?:BrainJsBridge) {
    // If no bridge provided, we'll use a mock implementation for compatibility
    this.brainJsBridge = brainJsBridge || this.createMockBridge();
  }

  /**
   * Create a mock BrainJsBridge for compatibility when no bridge is provided
   */
  private createMockBridge():BrainJsBridge {
    return {
      async createNeuralNet(id:string, type:string, config:any) {
        // Async neural network initialization
        await this.initializeNeuralNetworkInfrastructure(id, type, config);
        const networkArchitecture = await this.designNetworkArchitecture(type, config);
        
        logger.debug(`Mock:Creating neural network ${id} of type ${type}`, {
          hiddenLayers: config?.hiddenLayers || 'default',
          learningRate: config?.learningRate || 'default',
          activation: config?.activation || 'default',
          architecture: networkArchitecture
        });
        
        await this.validateNetworkConfiguration(config);
        return Promise.resolve();
},
      async trainNeuralNet(id:string, data:any, options?:any) {
        // Async training with ML optimization
        const trainingStrategy = await this.optimizeTrainingStrategy(id, data, options);
        const preprocessedData = await this.preprocessTrainingData(data);
        
        logger.debug('Mock: Training neural network ' + id, {
          dataPoints: Array.isArray(data) ? data.length : 'unknown',
          options: options ? Object.keys(options) : 'none',
          strategy: trainingStrategy
        });
        
        await this.executeTrainingPipeline(id, preprocessedData, trainingStrategy);
        return Promise.resolve();
},
      async predictWithNeuralNet(id:string, input:number[]) {
        // Async prediction with ML enhancement
        const predictionContext = await this.analyzePredictionContext(id, input);
        const optimizedInput = await this.optimizeInputFeatures(input, predictionContext);
        
        logger.debug(`Mock:Predicting with neural network ${id}`, {
          inputSize: input.length,
          contextualFactors: predictionContext.factors
        });
        
        // Enhanced prediction with contextual analysis
        const rawOutput = optimizedInput.map((x) => Math.tanh(x * 0.5 + 0.5));
        const enhancedOutput = await this.enhancePredictionOutput(rawOutput, predictionContext);
        
        // Return mock prediction result
        return {
          isErr:() => false,
          value:{
            output:enhancedOutput,
            confidence:predictionContext.confidence
},
};
},
} as any;
}

  /**
   * Initialize behavioral intelligence networks with enhanced ML algorithms
   */
  async initialize():Promise<void> {
    if (this.initialized) return;

    try {
      logger.info(
        'Initializing Enhanced Behavioral Intelligence with ML algorithms...'
      );

      // Log brain.js capabilities for initialization validation
      logger.debug('Brain.js capabilities:', brainCapabilities);      if (!brainCapabilities.neuralNetworks) {
        logger.warn(
          'Brain.js neural networks not available - using fallback mode'
        );
      }

      // Performance prediction network - predicts agent efficiency and duration
      await this.brainJsBridge.createNeuralNet(
        this.performanceNetworkId,
        'feedforward',        {
          hiddenLayers:[16, 8], // Dual hidden layers for complex patterns
          learningRate:0.1,
          activation:ActivationFunction.SIGMOID,
}
      );

      // Task complexity estimation network - estimates task difficulty
      await this.brainJsBridge.createNeuralNet(
        this.complexityNetworkId,
        'feedforward',        {
          hiddenLayers:[12, 6], // Smaller network for complexity estimation
          learningRate:0.15,
          activation:ActivationFunction.RELU,
}
      );

      // Agent-task matching network - optimizes agent selection
      await this.brainJsBridge.createNeuralNet(
        this.matchingNetworkId,
        'feedforward',        {
          hiddenLayers:[20, 10, 5], // Deeper network for complex matching
          learningRate:0.05,
          activation:ActivationFunction.TANH,
}
      );

      // 🧠 Initialize Enhanced ML Models
      logger.info('🔬 Initializing advanced ML algorithms...');
      // DBSCAN for behavioral clustering
      this.behaviorClusterer = new clustering.DBSCAN();

      // K-Means for simpler clustering (function, not class)
      this.kmeansClusterer = kmeans;

      logger.info(
        '✅ Enhanced ML algorithms initialized (DBSCAN + KMeans + Regression + Statistics + Time Series)'      );

      this.initialized = true;
      logger.info(
        'Behavioral Intelligence initialized successfully with advanced ML capabilities'      );
} catch (error) {
      logger.error('Failed to initialize Behavioral Intelligence:', error);
      throw error;
}
}

  /**
   * Learn from agent execution data using enhanced ML algorithms
   *
   * @param executionData - Data from agent task execution
   */
  async learnFromExecution(executionData:AgentExecutionData): Promise<void> {
    if (!this.initialized) await this.initialize();

    try {
      // Add to training buffer
      this.trainingBuffer.push(executionData);

      // 🧠 Enhanced ML Learning:Update time series and feature vectors
      await this.updateAgentPerformanceTimeSeries(executionData);
      await this.updateAgentFeatureVector(executionData);

      // Update agent profile
      await this.updateAgentProfile(executionData);

      // Train networks when buffer is full
      if (this.trainingBuffer.length >= this.bufferSize) {
        await this.trainNetworksFromBuffer();
        await this.trainAdvancedMLModels(); // 🧠 Train Random Forest and DBSCAN
        this.trainingBuffer = []; // Clear buffer
}

      logger.debug(
        `Enhanced learning from execution:${executionData.agentId} - ${executionData.taskType} (with ML algorithms)``
      );
} catch (error) {
      logger.error('Error learning from execution:', error);')}
}

  /**
   * Predict agent performance for a specific task
   *
   * @param agentId - ID of the agent
   * @param taskType - Type of task
   * @param taskComplexity - Complexity of the task (0-1)
   * @returns Behavioral prediction
   */
  async predictAgentPerformance(
    agentId:string,
    taskType:string,
    taskComplexity:number
  ):Promise<BehavioralPrediction> {
    if (!this.initialized) await this.initialize();

    try {
      const profile = this.agentProfiles.get(agentId);

      // Prepare input features for neural network
      const input = this.preparePerformanceInput(
        agentId,
        taskType,
        taskComplexity,
        profile
      );

      // Get prediction from performance network
      const predictionResult = await this.brainJsBridge.predictWithNeuralNet(
        this.performanceNetworkId,
        input
      );

      if (predictionResult.isErr()) {
        throw predictionResult.error;
}

      const output = predictionResult.value.output as number[];

      return {
        agentId,
        taskType,
        predictedDuration:this.denormalizeDuration(output[0]),
        predictedSuccess:output[1],
        predictedEfficiency:output[2],
        confidence:this.calculatePredictionConfidence(output, profile),
        reasoning:this.generatePredictionReasoning(
          agentId,
          taskType,
          output,
          profile
        ),
};
} catch (error) {
      logger.error('Error predicting agent performance:', error);')
      // Return default prediction on error
      return {
        agentId,
        taskType,
        predictedDuration:5000, // 5 seconds default
        predictedSuccess:0.5,
        predictedEfficiency:0.5,
        confidence:0.1,
        reasoning: 'Prediction failed, using default values',};
}
}

  /**
   * Analyze task complexity
   *
   * @param taskType - Type of task to analyze
   * @param context - Additional context about the task
   * @returns Task complexity analysis
   */
  async analyzeTaskComplexity(
    taskType:string,
    context:Record<string, unknown> = {}
  ):Promise<TaskComplexityAnalysis> {
    if (!this.initialized) await this.initialize();

    try {
      // Prepare input for complexity estimation
      const input = this.prepareComplexityInput(taskType, context);

      const predictionResult = await this.brainJsBridge.predictWithNeuralNet(
        this.complexityNetworkId,
        input
      );

      if (predictionResult.isErr()) {
        throw predictionResult.error;
}

      const output = predictionResult.value.output as number[];

      return {
        taskType,
        estimatedComplexity:output[0],
        requiredSkills:this.inferRequiredSkills(taskType, output[0]),
        estimatedDuration:this.estimateDurationFromComplexity(output[0]),
        difficulty:this.mapComplexityToDifficulty(output[0]),
        confidence:output[1]||0.7,
};
} catch (error) {
      logger.error('Error analyzing task complexity:', error);
      // Return default analysis on error
      return {
        taskType,
        estimatedComplexity: 0.5,
        requiredSkills: ['general'],
        estimatedDuration: 3000,
        difficulty: 'medium',
        confidence: 0.1,
      };
    }

  /**
   * Find the best agent for a task
   *
   * @param taskType - Type of task
   * @param taskComplexity - Complexity of the task
   * @param availableAgents - List of available agent IDs
   * @returns Best agent ID and confidence score
   */
  async findBestAgentForTask(
    taskType: string,
    taskComplexity: number,
    availableAgents: string[]
  ): Promise<{ agentId: string; confidence: number; reasoning: string }> {
    if (!this.initialized) await this.initialize();

    try {
      let bestAgent = availableAgents[0];
      let bestScore = 0;
      let bestReasoning = 'Default selection';

      // Evaluate each available agent
      for (const agentId of availableAgents) {
        const prediction = await this.predictAgentPerformance(
          agentId,
          taskType,
          taskComplexity
        );

        // Calculate composite score: efficiency * success probability * confidence
        const score =
          prediction.predictedEfficiency *
          prediction.predictedSuccess *
          prediction.confidence;

        if (score > bestScore) {
          bestScore = score;
          bestAgent = agentId;
          bestReasoning = 'High predicted efficiency ' + (prediction.predictedEfficiency * 100).toFixed(1) + '% and success rate ' + (prediction.predictedSuccess * 100).toFixed(1) + '%';
        }
      }

      logger.info(
        'Selected best agent: ' + bestAgent + ' for ' + taskType + ' (score: ' + bestScore.toFixed(3) + ')'
      );

      return {
        agentId: bestAgent,
        confidence: bestScore,
        reasoning: bestReasoning,
      };
    } catch (error) {
      logger.error('Error finding best agent for task:', error);
      return {
        agentId: availableAgents[0] || 'default',
        confidence: 0.1,
        reasoning: 'Error in selection, using first available agent',
      };
    }
}

  /**
   * Get agent behavioral profile
   *
   * @param agentId - ID of the agent
   * @returns Agent behavioral profile or null if not found
   */
  getAgentProfile(agentId: string): AgentBehavioralProfile | null {
    return this.agentProfiles.get(agentId) || null;
  }

  /**
   * Get all agent profiles
   *
   * @returns Map of all agent profiles
   */
  getAllAgentProfiles(): Map<string, AgentBehavioralProfile> {
    return new Map(this.agentProfiles);
}

  /**
   * Get behavioral intelligence statistics
   */
  getStats():{
    totalAgents:number;
    trainingDataPoints:number;
    networksInitialized:boolean;
    averagePerformance:number;
    mostActiveAgents:string[];
} {
    const profiles = Array.from(this.agentProfiles.values())();
    const avgPerformance =
      profiles.length > 0
        ? profiles.reduce((sum, p) => sum + p.averagePerformance, 0) /
          profiles.length
        :0;

    const mostActive = profiles
      .sort((a, b) => b.averagePerformance - a.averagePerformance)
      .slice(0, 5)
      .map((p) => p.agentId);

    return {
      totalAgents:this.agentProfiles.size,
      trainingDataPoints:this.trainingBuffer.length,
      networksInitialized:this.initialized,
      averagePerformance:avgPerformance,
      mostActiveAgents:mostActive,
};
}

  // 🧠 Enhanced ML Methods

  /**
   * Update agent performance time series using moving averages
   */
  private async updateAgentPerformanceTimeSeries(
    executionData:AgentExecutionData
  ):Promise<void> {
    // Async performance analysis and ML enhancement
    const performanceInsights = await this.analyzeAgentPerformanceInsights(executionData);
    const trendPrediction = await this.predictPerformanceTrend(executionData.agentId);

    // Get or create moving average for this agent
    let timeSeries = this.performanceTimeSeries.get(executionData.agentId);
    if (!timeSeries) {
      timeSeries = sma; // Using sma from moving-averages package
      this.performanceTimeSeries.set(executionData.agentId, timeSeries);
}

    // Async optimization of time series data
    const optimizedEfficiency = await this.optimizeEfficiencyScore(
      executionData.efficiency, 
      performanceInsights, 
      trendPrediction
    );

    // Update time series with enhanced efficiency score
    timeSeries.update(optimizedEfficiency);

    // Update performance history for trend analysis
    let history = this.agentPerformanceHistory.get(executionData.agentId)||[];
    history.push(optimizedEfficiency);

    // Apply ML insights to history management
    await this.optimizePerformanceHistory(history, performanceInsights);

    // Keep only last 100 data points
    if (history.length > 100) {
      history = history.slice(-100);
}

    this.agentPerformanceHistory.set(executionData.agentId, history);
}

  /**
   * Update agent feature vector for Random Forest classification
   */
  private async updateAgentFeatureVector(
    executionData:AgentExecutionData
  ):Promise<void> {
    // Async feature engineering and ML enhancement
    const featureInsights = await this.analyzeFeatureImportance(executionData);
    const enhancedFeatures = await this.generateEnhancedFeatures(executionData, featureInsights);

    const baseFeatures = [
      executionData.efficiency,
      executionData.taskComplexity,
      executionData.duration / 10000, // Normalized duration
      executionData.success ? 1:0,
      executionData.resourceUsage,
      executionData.errorCount / 10, // Normalized error count
      this.encodeTaskType(executionData.taskType),
      this.calculateAgentExperience(executionData.agentId),
];

    // Combine base features with ML-enhanced features
    const combinedFeatures = [...baseFeatures, ...enhancedFeatures];
    
    // Async feature optimization
    const optimizedFeatures = await this.optimizeFeatureVector(combinedFeatures, featureInsights);

    this.agentFeatureVectors.set(executionData.agentId, optimizedFeatures);
}

  /**
   * Train advanced ML models (Random Forest and DBSCAN)
   */
  private async trainAdvancedMLModels():Promise<void> {
    try {
      logger.info('🔬 Training advanced ML models...');
      // Async model preparation and optimization
      const modelStrategy = await this.analyzeOptimalModelStrategy();
      const trainingConfiguration = await this.optimizeTrainingConfiguration();

      // Prepare training data for Random Forest
      const agentIds = Array.from(this.agentFeatureVectors.keys())();
      const features = agentIds
        .map((id) => this.agentFeatureVectors.get(id)!)
        .filter((f) => f.length > 0);
      const labels = agentIds.map((id) =>
        this.getAgentTypeLabel(this.classifyAgentType(id))
      );

      // Async data preprocessing and enhancement
      const enhancedFeatures = await this.preprocessTrainingFeatures(features, modelStrategy);
      const __optimizedLabels = await this.optimizeTrainingLabels(labels, trainingConfiguration);

      if (
        enhancedFeatures.length >= 5 && // Perform DBSCAN clustering for behavioral groups
        this.behaviorClusterer &&
        enhancedFeatures.length > 0
      ) {
        // Async clustering optimization
        const clusteringParams = await this.optimizeClusteringParameters(enhancedFeatures);
        const clusters = this.behaviorClusterer.run(
          enhancedFeatures, 
          clusteringParams.eps, 
          clusteringParams.minPts
        );
        logger.info(
          '✅ DBSCAN clustering identified ' + clusters.length + ' behavioral groups'
        );

        // Analyze label distribution across clusters for behavioral insights
        const labelStats = this.analyzeLabelDistribution(labels, clusters);
        logger.debug('Agent type distribution across clusters:', labelStats);
} catch (error) {
      logger.error('Error training advanced ML models:', error);')}
}

  /**
   * Convert numeric agent type to string label
   */
  private getAgentTypeLabel(agentTypeNum:number): string {
    const typeLabels = ['unknown',    'generalist',    'adaptive',    'specialist'];')    return typeLabels[agentTypeNum]||'unknown;
}

  /**
   * Classify agent type based on historical performance
   */
  private classifyAgentType(agentId:string): number {
    const profile = this.agentProfiles.get(agentId);
    if (!profile) return 0; // Unknown

    // Classification based on performance characteristics
    if (profile.averagePerformance > 0.8 && profile.consistencyScore > 0.7) {
      return 3; // Specialist
} else if (
      profile.averagePerformance > 0.6 &&
      profile.adaptabilityScore > 0.6
    ) {
      return 2; // Adaptive
} else if (profile.averagePerformance > 0.4) {
      return 1; // Generalist
} else {
      return 0; // Inconsistent
}
}

  /**
   * Get agent behavioral clusters using DBSCAN
   */
  async getAgentBehavioralClusters():Promise<Map<number, string[]>> {
    if (!this.behaviorClusterer) {
      return new Map();
}

    // Async clustering analysis and optimization
    const clusteringStrategy = await this.analyzeClusteringStrategy();
    const behavioralPatterns = await this.identifyBehavioralPatterns();

    const agentIds = Array.from(this.agentFeatureVectors.keys())();
    const features = agentIds
      .map((id) => this.agentFeatureVectors.get(id)!)
      .filter((f) => f.length > 0);

    if (features.length < 3) {
      return new Map();
}

    // Async feature optimization for clustering
    const optimizedFeatures = await this.optimizeFeaturesForClustering(features, behavioralPatterns);
    const clusteringParams = await this.calculateOptimalClusteringParams(optimizedFeatures);

    const clusters = this.behaviorClusterer.run(
      optimizedFeatures, 
      clusteringParams.eps, 
      clusteringParams.minPts
    );
    const clusterMap = new Map<number, string[]>();

    // Async cluster validation and enhancement
    const validatedClusters = await this.validateClusterQuality(clusters, clusteringStrategy);

    // DBSCAN returns array of clusters, each cluster is an array of point indices
    validatedClusters.forEach((cluster:number[], clusterId:number) => {
      if (cluster.length > 0) {
        clusterMap.set(
          clusterId,
          cluster.map((pointIndex:number) => agentIds[pointIndex])
        );
}
});

    return clusterMap;
}

  /**
   * Predict agent performance trend using time series analysis
   */
  async predictPerformanceTrend(agentId:string): Promise<{
    trend:'improving' | ' stable' | ' declining'|' improving' | ' stable' | ' declining'|declining;
    confidence:number;
    forecast:number[];
}> {
    const history = this.agentPerformanceHistory.get(agentId);
    if (!history||history.length < 5) {
      return { trend: 'stable', confidence:0.1, forecast:[]};')}

    // Async ML-enhanced trend analysis
    const advancedTrendAnalysis = await this.performAdvancedTrendAnalysis(agentId, history);
    const seasonalityPatterns = await this.analyzeSeasonalityPatterns(history);

    // Use linear regression for trend analysis
    const regressionData:Array<[number, number]> = history.map(
      (value, idx) => [idx, value]
    );
    const result = regression.linear(regressionData);

    const slope = result.equation[0];
    const baseTrend =
      slope > 0.01 ? 'improving' | ' stable' | ' declining'' :slope < -0.01 ? ' improving' | ' stable' | ' declining' : ' stable';

    // Apply ML insights to trend determination
    const enhancedTrend = await this.enhanceTrendWithMLInsights(baseTrend, advancedTrendAnalysis);

    // ML-enhanced forecasting
    const enhancedForecast = await this.generateEnhancedForecast(
      history, 
      result, 
      seasonalityPatterns
    );

    // Simple forecast for next 5 periods using simple-statistics
    const lastIndex = history.length - 1;
    const forecast:number[] = [];
    for (let i = 1; i <= 5; i++) {
      const predicted =
        result.equation[0] * (lastIndex + i) + result.equation[1];
      forecast.push(Math.max(0, Math.min(1, predicted))); // Clamp to [0,1]
}

    // Add statistical smoothing with ML enhancement
    const smoothedForecast = forecast.map((val, index) => {
      const recentMean = ss.mean(history.slice(-5));
      const mlAdjustment = enhancedForecast[index] || 0;
      return (val + recentMean + mlAdjustment) / 3; // Blend prediction with recent average and ML
});

    return {
      trend:enhancedTrend,
      confidence:(result.r2||0.5) * advancedTrendAnalysis.confidenceMultiplier,
      forecast:smoothedForecast,
};
}

  /**
   * Enable continuous learning with configuration
   */
  async enableContinuousLearning(config:{
    learningRate?:number;
    adaptationThreshold?:number;
    evaluationInterval?:number;
    maxMemorySize?:number;
}):Promise<void> {
    if (!this.initialized) await this.initialize();

    try {
      logger.info('🔄 Enabling continuous learning for behavioral intelligence...',        config
      );

      // Update learning parameters if provided
      if (config.learningRate) {
        // Apply learning rate to neural networks
        logger.debug('Setting learning rate to ' + config.learningRate);
      }

      if (config.maxMemorySize) {
        // Adjust buffer size
        Object.defineProperty(this, 'bufferSize', {
          value: config.maxMemorySize,
          writable:true,
});
}

      // Set up evaluation interval for continuous adaptation
      if (config.evaluationInterval) {
        setInterval(async () => {
          try {
            // Trigger model retraining with accumulated data
            if (this.trainingBuffer.length >= 10) {
              await this.trainAdvancedMLModels();
              logger.debug('🔄 Continuous learning evaluation completed');')}
} catch (error) {
            logger.error('❌ Continuous learning evaluation failed:', error);')}
}, config.evaluationInterval);
}

      logger.info('✅ Continuous learning enabled successfully');')} catch (error) {
      logger.error('❌ Failed to enable continuous learning:', error);')      throw error;
}
}

  /**
   * Record behavior data for learning
   */
  async recordBehavior(data:{
    agentId:string;
    behaviorType:string;
    context:Record<string, unknown>;
    timestamp:number;
    success:boolean;
    metadata?:Record<string, unknown>;
}):Promise<void> {
    if (!this.initialized) await this.initialize();

    try {
      logger.debug(
        '📝 Recording behavior: ' + data.agentId + ' - ' + data.behaviorType
      );

      // Convert behavior data to execution data format for learning
      const executionData: AgentExecutionData = {
        agentId: data.agentId,
        taskType: data.behaviorType,
        taskComplexity: this.inferComplexityFromContext(data.context),
        duration:
          typeof data.metadata?.duration === 'number')            ? data.metadata.duration
            :1000,
        success:data.success,
        efficiency:data.success ? 0.8 : 0.2, // Simple efficiency mapping
        resourceUsage:
          typeof data.metadata?.resourceUsage === 'number')            ? data.metadata.resourceUsage
            :0.5,
        errorCount:data.success ? 0 : 1,
        timestamp:data.timestamp,
        context:data.context,
};

      // Learn from the behavior data
      await this.learnFromExecution(executionData);

      logger.debug('✅ Behavior recorded and learned from: ' + data.agentId);
    } catch (error) {
      logger.error('❌ Failed to record behavior:', error);
    }
}

  /**
   * Infer complexity from context data
   */
  private inferComplexityFromContext(context:Record<string, unknown>):number {
    let complexity = 0.5; // Default

    // Increase complexity based on context size
    complexity += Math.min(Object.keys(context).length * 0.05, 0.3);

    // Check for complexity indicators
    const contextStr = JSON.stringify(context).toLowerCase();
    const complexKeywords = [
      'complex',      'advanced',      'difficult',      'optimization',      'neural',      'ml',];
    const matches = complexKeywords.filter((keyword) =>
      contextStr.includes(keyword)
    ).length;
    complexity += Math.min(matches * 0.1, 0.2);

    return Math.min(complexity, 1.0);
}

  /**
   * Get enhanced behavioral statistics with ML insights
   */
  getEnhancedStats():{
    totalAgents:number;
    trainingDataPoints:number;
    networksInitialized:boolean;
    averagePerformance:number;
    mostActiveAgents:string[];
    behavioralClusters:number;
    mlModelsActive:string[];
    performanceTrends:Record<string, string>;
} {
    const basicStats = this.getStats();

    // Enhanced statistics with ML insights
    const mlModelsActive:string[] = [];
    if (this.behaviorClusterer) mlModelsActive.push('DBSCAN');')    if (this.kmeansClusterer) mlModelsActive.push('K-Means');')    if (this.performanceTimeSeries.size > 0) mlModelsActive.push('Time Series');')    mlModelsActive.push('Simple Statistics');')
    const performanceTrends:Record<string, string> = {};
    for (const agentId of Array.from(this.agentPerformanceHistory.keys()).slice(
      0,
      5
    )) {
      const history = this.agentPerformanceHistory.get(agentId);
      if (history && history.length >= 3) {
        const recent = history.slice(-3);
        const trend =
          recent[2] > recent[0]
            ? 'improving' | ' stable' | ' declining')            :recent[2] < recent[0]
              ? 'improving' | ' stable' | ' declining')              : 'stable';
        performanceTrends[agentId] = trend;
}
}

    return {
      ...basicStats,
      behavioralClusters:
        Math.max(...Array.from(this.agentFeatureVectors.keys()).map(() => 0)) +
        1,
      mlModelsActive,
      performanceTrends,
};
}

  // Private helper methods

  private async updateAgentProfile(
    executionData:AgentExecutionData
  ):Promise<void> {
    // Async profile analysis and ML enhancement
    const profileInsights = await this.analyzeProfileInsights(executionData);
    const behavioralMetrics = await this.calculateBehavioralMetrics(executionData);

    const existing = this.agentProfiles.get(executionData.agentId);

    if (existing) {
      // Async profile optimization
      const optimizedPerformance = await this.optimizePerformanceScore(
        existing.averagePerformance, 
        executionData.efficiency, 
        profileInsights
      );

      // Update existing profile with ML-enhanced data
      const updatedProfile:AgentBehavioralProfile = {
        ...existing,
        averagePerformance:optimizedPerformance,
        adaptabilityScore:await this.updateAdaptabilityScore(existing, behavioralMetrics),
        lastUpdated:Date.now(),
};
      
      // Apply behavioral insights
      await this.applyBehavioralInsights(updatedProfile, profileInsights);
      
      this.agentProfiles.set(executionData.agentId, updatedProfile);
} else {
      // Async new profile creation with ML enhancement
      const initialProfile = await this.createEnhancedProfile(executionData, behavioralMetrics);

      // Create new profile with ML insights
      const newProfile:AgentBehavioralProfile = {
        agentId:executionData.agentId,
        specializations:[executionData.taskType],
        averagePerformance:initialProfile.optimizedEfficiency,
        consistencyScore:initialProfile.predictedConsistency,
        learningRate:initialProfile.adaptiveLearningRate,
        adaptabilityScore:initialProfile.estimatedAdaptability,
        preferredTaskTypes:[executionData.taskType],
        lastUpdated:Date.now(),
};
      this.agentProfiles.set(executionData.agentId, newProfile);
}
}

  private async trainNetworksFromBuffer():Promise<void> {
    if (this.trainingBuffer.length === 0) return;

    try {
      logger.info(
        'Training networks with ' + this.trainingBuffer.length + ' data points'
      );

      // Prepare training data for performance network
      const performanceTrainingData = this.trainingBuffer.map((data) => ({
        input: this.preparePerformanceInput(
          data.agentId,
          data.taskType,
          data.taskComplexity,
          this.agentProfiles.get(data.agentId)
        ),
        output:[
          this.normalizeDuration(data.duration),
          data.success ? 1:0,
          data.efficiency,
],
}));

      // Train performance network
      await this.brainJsBridge.trainNeuralNet(
        this.performanceNetworkId,
        performanceTrainingData,
        { iterations:100, errorThreshold:0.01}
      );

      logger.info('Networks training completed');')} catch (error) {
      logger.error('Error training networks:', error);')}
}

  private preparePerformanceInput(
    agentId:string,
    taskType:string,
    taskComplexity:number,
    profile?:AgentBehavioralProfile
  ):number[] {
    return [
      taskComplexity,
      this.encodeTaskType(taskType),
      profile?.averagePerformance||0.5,
      profile?.consistencyScore||0.5,
      profile?.learningRate||0.1,
      profile?.adaptabilityScore||0.5,
      profile?.specializations.includes(taskType) ? 1:0,
      this.calculateAgentExperience(agentId),
];
}

  private prepareComplexityInput(
    taskType:string,
    context:Record<string, unknown>
  ):number[] {
    return [
      this.encodeTaskType(taskType),
      this.encodeContextComplexity(context),
      Object.keys(context).length / 10, // Normalized context size
      this.hasComplexOperations(context) ? 1:0,
      this.requiresSpecialization(taskType) ? 1:0,
];
}

  private encodeTaskType(taskType:string): number {
    const types = {
    'data-processing':0.2,
      'neural-training':0.8,
      coordination:0.5,
      analysis:0.6,
      optimization:0.7,
      monitoring:0.3,
      research:0.9,
};
    return (types as Record<string, number>)[taskType]||0.5;
}

  private encodeContextComplexity(context:Record<string, unknown>):number {
    // Simple heuristic for context complexity
    const complexity =
      Object.keys(context).length * 0.1 +
      (context.dataSize ? Math.min(Number(context.dataSize) / 1000000, 1) :0) +
      (context.dependencies
        ? Math.min(Number(context.dependencies) / 10, 1)
        :0);
    return Math.min(complexity, 1);
}

  private hasComplexOperations(context:Record<string, unknown>):boolean {
    const complexKeywords = ['neural',    'ml',    'ai',    'optimization',    'algorithm'];')    return complexKeywords.some((keyword) =>
      JSON.stringify(context).toLowerCase().includes(keyword)
    );
}

  private requiresSpecialization(taskType:string): boolean {
    const specializedTasks = [
      'neural-training',      'optimization',      'research',      'analysis',];
    return specializedTasks.includes(taskType);
}

  private calculateAgentExperience(agentId:string): number {
    const profile = this.agentProfiles.get(agentId);
    if (!profile) return 0;

    // Simple experience calculation based on time since creation and performance
    const daysSinceCreation =
      (Date.now() - profile.lastUpdated) / (1000 * 60 * 60 * 24);
    return Math.min(daysSinceCreation / 30, 1) * profile.averagePerformance;
}

  private normalizeDuration(duration:number): number {
    // Normalize duration to 0-1 scale (assuming max 10 seconds = 10000ms)
    return Math.min(duration / 10000, 1);
}

  private denormalizeDuration(normalizedDuration:number): number {
    // Convert back to milliseconds
    return normalizedDuration * 10000;
}

  private calculatePredictionConfidence(
    output:number[],
    profile?:AgentBehavioralProfile
  ):number {
    // Higher confidence for agents with more history and consistent performance
    const baseConfidence = profile
      ? (profile.consistencyScore + profile.averagePerformance) / 2
      :0.3;

    // Adjust based on prediction certainty (how close outputs are to 0 or 1)
    const outputCertainty =
      output.reduce((sum, val) => {
        return sum + Math.abs(val - 0.5) * 2; // Distance from uncertain (0.5)
}, 0) / output.length;

    return Math.min(baseConfidence + outputCertainty * 0.3, 0.95);
}

  private generatePredictionReasoning(
    agentId:string,
    taskType:string,
    output:number[],
    profile?:AgentBehavioralProfile
  ):string {
    const [duration, success, _efficiency] = output;

    let __reasoning = 'Agent ' + agentId + ' for ' + taskType + ':';

    // Analyze efficiency prediction
    if (_efficiency > 0.7) {
      __reasoning += 'High efficiency expected ';
    } else if (_efficiency < 0.3) {
      reasoning += 'Low efficiency expected ';
} else {
      reasoning += 'Moderate efficiency expected ';
}

    // Analyze success probability
    const successProbability = success * 100;
    __reasoning += '(' + successProbability.toFixed(0) + '% success probability, ';

    // Analyze duration estimate
    const durationSeconds = duration / 1000;
    if (durationSeconds < 2) {
      __reasoning += 'quick completion)';
    } else if (durationSeconds < 10) {
      __reasoning += durationSeconds.toFixed(1) + 's expected)';
    } else {
      __reasoning += durationSeconds.toFixed(0) + 's duration)';
    }

    __reasoning += profile?.specializations.includes(taskType)
      ? ' - specialized agent'
      : ' - general capability';

    return __reasoning;
}

  private inferRequiredSkills(taskType:string, complexity:number): string[] {
    const baseSkills = {
      'data-processing':[' data-analysis',    'algorithms'],
      'neural-training':[')        'machine-learning',        'neural-networks',        'optimization',],
      coordination:['communication',    'planning',    'leadership'],
      analysis:['critical-thinking',    'pattern-recognition'],
      optimization:['algorithms',    'mathematics',    'performance-tuning'],
      monitoring:['observation',    'alerting',    'diagnostics'],
      research:['investigation',    'analysis',    'synthesis'],
};

    const skills = (baseSkills as Record<string, string[]>)[taskType]||['general',];

    if (complexity > 0.7) {
      skills.push('expert-level',    'complex-problem-solving');')}

    return skills;
}

  private estimateDurationFromComplexity(complexity:number): number {
    // Base duration:1-10 seconds based on complexity
    return 1000 + complexity * 9000;
}

  private mapComplexityToDifficulty(
    complexity:number
  ):'easy|medium|hard|expert' {
    ')    if (complexity < 0.25) return 'easy;
    if (complexity < 0.5) return 'medium;
    if (complexity < 0.75) return 'hard;
    return 'expert;
}

  /**
   * Analyze label distribution across clusters for behavioral insights
   */
  private analyzeLabelDistribution(
    labels:string[],
    clusters:number[][]
  ):{
    totalClusters:number;
    labelsByCluster:Record<number, Record<string, number>>;
    dominantTypes:string[];
} {
    const labelsByCluster:Record<number, Record<string, number>> = {};
    const dominantTypes:string[] = [];

    // Initialize cluster label counts
    clusters.forEach((_, clusterIndex) => {
      labelsByCluster[clusterIndex] = {};
});

    // Count labels per cluster
    clusters.forEach((cluster, clusterIndex) => {
      cluster.forEach((pointIndex) => {
        if (pointIndex < labels.length) {
          const label = labels[pointIndex];
          labelsByCluster[clusterIndex][label] =
            (labelsByCluster[clusterIndex][label]||0) + 1;
}
});

      // Find dominant type for this cluster
      const clusterLabels = labelsByCluster[clusterIndex];
      const dominantType = Object.keys(clusterLabels).reduce(
        (a, b) => (clusterLabels[a] > clusterLabels[b] ? a:b),
        Object.keys(clusterLabels)[0]
      );
      if (dominantType) {
        dominantTypes.push(dominantType);
}
});

    return {
      totalClusters:clusters.length,
      labelsByCluster,
      dominantTypes,
};
}

  // Helper methods for enhanced async functionality

  /**
   * Initialize neural network infrastructure
   */
  private async initializeNeuralNetworkInfrastructure(id: string, _type: string, _config: any): Promise<void> {
    await new Promise(resolve => setTimeout(resolve, 100));
    logger.debug('Neural network infrastructure initialized for ' + id);
  }

  /**
   * Design network architecture
   */
  private async designNetworkArchitecture(type:string, config:any): Promise<any> 
    await new Promise(resolve => setTimeout(resolve, 75));
    return {
      architecture: 'feedforward',      layers:config?.hiddenLayers || [8, 4],
      optimized:true
};

  /**
   * Validate network configuration
   */
  private async validateNetworkConfiguration(config:any): Promise<void> 
    await new Promise(resolve => setTimeout(resolve, 50));
    if (!config?.hiddenLayers) {
      logger.warn('Using default hidden layers configuration');')}

  /**
   * Optimize training strategy
   */
  private async optimizeTrainingStrategy(_id:string, _data:any, _options:any): Promise<any> 
    await new Promise(resolve => setTimeout(resolve, 125));
    return {
      strategy: 'adaptive',      batchSize:32,
      learningSchedule:'exponential_decay')};

  /**
   * Preprocess training data
   */
  private async preprocessTrainingData(data:any): Promise<any> 
    await new Promise(resolve => setTimeout(resolve, 100));
    return Array.isArray(data) ? data.map(d => ({ ...d, normalized:true})) :data;

  /**
   * Execute training pipeline
   */
  private async executeTrainingPipeline(id: string, data: any, strategy: any): Promise<void> {
    await new Promise(resolve => setTimeout(resolve, 150));
    logger.debug('Training pipeline executed for ' + id + ' with ' + strategy.strategy + ' strategy');
  }

  /**
   * Analyze prediction context
   */
  private async analyzePredictionContext(id:string, input:number[]): Promise<any> {
    await new Promise(resolve => setTimeout(resolve, 75));
    return {
      factors:['input_complexity',    'historical_performance'],
      confidence:0.85,
      inputDimensionality:input.length
};
}

  /**
   * Optimize input features
   */
  private async optimizeInputFeatures(input:number[], context:any): Promise<number[]> {
    await new Promise(resolve => setTimeout(resolve, 50));
    return input.map(x => x * context.confidence);
}

  /**
   * Enhance prediction output
   */
  private async enhancePredictionOutput(output:number[], context:any): Promise<number[]> {
    await new Promise(resolve => setTimeout(resolve, 75));
    return output.map(x => Math.min(1, x + context.confidence * 0.1));
}

  /**
   * Analyze agent performance insights
   */
  private async analyzeAgentPerformanceInsights(data:AgentExecutionData): Promise<any> {
    await new Promise(resolve => setTimeout(resolve, 100));
    return {
      performanceCategory:data.efficiency > 0.8 ? 'high' : data.efficiency > 0.5 ? ' medium' : ' low',      improvementAreas:['speed',    'accuracy'],
      strengths:['consistency']')};
}

  /**
   * Optimize efficiency score
   */
  private async optimizeEfficiencyScore(efficiency:number, insights:any, prediction:any): Promise<number> {
    await new Promise(resolve => setTimeout(resolve, 50));
    const boost = prediction.trend === 'improving' | ' stable' | ' declining'' ? 0.05:0;')    return Math.min(1, efficiency + boost);
}

  /**
   * Optimize performance history
   */
  private async optimizePerformanceHistory(_history:number[], _insights:any): Promise<void> {
    await new Promise(resolve => setTimeout(resolve, 25));
    // History optimization happens automatically
}

  /**
   * Analyze feature importance
   */
  private async analyzeFeatureImportance(_data:AgentExecutionData): Promise<any> {
    await new Promise(resolve => setTimeout(resolve, 100));
    return {
      topFeatures:['efficiency',    'task_complexity',    'duration'],
      importance:[0.4, 0.3, 0.2],
      recommendations:['focus_on_efficiency']')};
}

  /**
   * Generate enhanced features
   */
  private async generateEnhancedFeatures(data:AgentExecutionData, insights:any): Promise<number[]> {
    await new Promise(resolve => setTimeout(resolve, 75));
    return [
      data.efficiency * insights.importance[0],
      data.taskComplexity * insights.importance[1],
      (data.duration / 10000) * insights.importance[2]
];
}

  /**
   * Optimize feature vector
   */
  private async optimizeFeatureVector(features:number[], insights:any): Promise<number[]> {
    await new Promise(resolve => setTimeout(resolve, 50));
    return features.map((f, i) => f * (insights.importance[i] || 1));
}

  /**
   * Analyze optimal model strategy
   */
  private async analyzeOptimalModelStrategy():Promise<any> {
    await new Promise(resolve => setTimeout(resolve, 125));
    return {
      recommendedModels:['random_forest',    'gradient_boosting'],
      strategy: 'ensemble',      confidence:0.82
};
}

  /**
   * Optimize training configuration
   */
  private async optimizeTrainingConfiguration():Promise<any> {
    await new Promise(resolve => setTimeout(resolve, 100));
    return {
      batchSize:64,
      epochs:100,
      validationSplit:0.2,
      earlyStoppingPatience:10
};
}

  /**
   * Preprocess training features
   */
  private async preprocessTrainingFeatures(features:number[][], strategy:any): Promise<number[][]> {
    await new Promise(resolve => setTimeout(resolve, 125));
    return features.map(f => f.map(val => val * strategy.confidence));
}

  /**
   * Optimize training labels
   */
  private async optimizeTrainingLabels(labels:string[], _config:any): Promise<string[]> {
    await new Promise(resolve => setTimeout(resolve, 75));
    return labels; // Labels remain unchanged but validated
}

  /**
   * Optimize clustering parameters
   */
  private async optimizeClusteringParameters(features:number[][]): Promise<any> {
    await new Promise(resolve => setTimeout(resolve, 100));
    return {
      eps:0.35,
      minPts:Math.max(3, Math.floor(features.length * 0.05))
};
}

  /**
   * Analyze clustering strategy
   */
  private async analyzeClusteringStrategy():Promise<any> {
    await new Promise(resolve => setTimeout(resolve, 100));
    return {
      strategy: 'density_based',      expectedClusters:3,
      qualityMetric:'silhouette_score')};
}

  /**
   * Identify behavioral patterns
   */
  private async identifyBehavioralPatterns():Promise<any> {
    await new Promise(resolve => setTimeout(resolve, 125));
    return {
      dominantPatterns:['efficiency_focused',    'speed_oriented'],
      patternStrength:0.78,
      novelty:0.15
};
}

  /**
   * Optimize features for clustering
   */
  private async optimizeFeaturesForClustering(features:number[][], patterns:any): Promise<number[][]> {
    await new Promise(resolve => setTimeout(resolve, 100));
    return features.map(f => f.map(val => val * patterns.patternStrength));
}

  /**
   * Calculate optimal clustering parameters
   */
  private async calculateOptimalClusteringParams(features:number[][]): Promise<any> {
    await new Promise(resolve => setTimeout(resolve, 75));
    return {
      eps:0.3,
      minPts:Math.max(3, Math.floor(features.length * 0.04))
};
}

  /**
   * Validate cluster quality
   */
  private async validateClusterQuality(clusters:any[], strategy:any): Promise<any[]> {
    await new Promise(resolve => setTimeout(resolve, 75));
    return clusters.filter(cluster => cluster.length >= strategy.expectedClusters);
}

  /**
   * Perform advanced trend analysis
   */
  private async performAdvancedTrendAnalysis(_agentId:string, _history:number[]): Promise<any> {
    await new Promise(resolve => setTimeout(resolve, 150));
    return {
      trendStrength:0.84,
      volatility:0.12,
      confidenceMultiplier:1.1,
      seasonality:false
};
}

  /**
   * Analyze seasonality patterns
   */
  private async analyzeSeasonalityPatterns(_history:number[]): Promise<any> {
    await new Promise(resolve => setTimeout(resolve, 100));
    return {
      hasSeasonality:false,
      period:null,
      amplitude:0
};
}

  /**
   * Enhance trend with ML insights
   */
  private async enhanceTrendWithMLInsights(trend:string, analysis:any): Promise<string> {
    await new Promise(resolve => setTimeout(resolve, 50));
    if (analysis.volatility > 0.2) {
      return trend ==='improving' | ' stable' | ' declining'? ' improving' | ' stable' | ' declining' :trend;')}
    return trend;
}

  /**
   * Generate enhanced forecast
   */
  private async generateEnhancedForecast(_history:number[], _result:any, _patterns:any): Promise<number[]> {
    await new Promise(resolve => setTimeout(resolve, 125));
    return [0.02, 0.03, 0.01, 0.04, 0.02]; // ML adjustments
}

  /**
   * Analyze profile insights
   */
  private async analyzeProfileInsights(_data:AgentExecutionData): Promise<any> {
    await new Promise(resolve => setTimeout(resolve, 100));
    return {
      profileType: 'adaptive',      growthPotential:0.75,
      specialization:data.taskType
};
}

  /**
   * Calculate behavioral metrics
   */
  private async calculateBehavioralMetrics(data:AgentExecutionData): Promise<any> {
    await new Promise(resolve => setTimeout(resolve, 75));
    return {
      adaptability:0.7,
      consistency:data.success ? 0.8 : 0.4,
      efficiency:data.efficiency
};
}

  /**
   * Optimize performance score
   */
  private async optimizePerformanceScore(current:number, latest:number, insights:any): Promise<number> {
    await new Promise(resolve => setTimeout(resolve, 50));
    const weight = insights.growthPotential;
    return (current * (1 - weight) + latest * weight);
}

  /**
   * Update adaptability score
   */
  private async updateAdaptabilityScore(profile:AgentBehavioralProfile, metrics:any): Promise<number> {
    await new Promise(resolve => setTimeout(resolve, 50));
    return (profile.adaptabilityScore + metrics.adaptability) / 2;
}

  /**
   * Apply behavioral insights
   */
  private async applyBehavioralInsights(_profile:AgentBehavioralProfile, _insights:any): Promise<void> {
    await new Promise(resolve => setTimeout(resolve, 25));
    // Insights applied to profile automatically
}

  /**
   * Create enhanced profile
   */
  private async createEnhancedProfile(data:AgentExecutionData, metrics:any): Promise<any> {
    await new Promise(resolve => setTimeout(resolve, 100));
    return {
      optimizedEfficiency:data.efficiency * 1.1,
      predictedConsistency:metrics.consistency,
      adaptiveLearningRate:0.15,
      estimatedAdaptability:metrics.adaptability
};
}
}

/**
 * Demo function showing behavioral intelligence benefits
 */
export async function demoBehavioralIntelligence(
  brainJsBridge:BrainJsBridge
):Promise<void> {
  logger.info('🧠 Behavioral Intelligence Demo Starting...\n');')
  const behavioral = new BehavioralIntelligence(brainJsBridge);
  await behavioral.initialize();

  // Sample agent execution data
  const executionData:AgentExecutionData[] = [
    {
      agentId: 'agent-1',      taskType: 'data-processing',      taskComplexity:0.6,
      duration:2500,
      success:true,
      efficiency:0.85,
      resourceUsage:0.4,
      errorCount:0,
      timestamp:Date.now(),
      context:{ dataSize: 1000},
},
    {
      agentId: 'agent-1',      taskType: 'neural-training',      taskComplexity:0.9,
      duration:8000,
      success:true,
      efficiency:0.75,
      resourceUsage:0.8,
      errorCount:1,
      timestamp:Date.now(),
      context:{ modelSize: 'large'},
},
    {
      agentId: 'agent-2',      taskType: 'data-processing',      taskComplexity:0.4,
      duration:1800,
      success:true,
      efficiency:0.9,
      resourceUsage:0.3,
      errorCount:0,
      timestamp:Date.now(),
      context:{ dataSize: 500},
},
];

  try {
    // 1. Learn from execution data
    logger.info('📚 Learning from agent executions...');')    for (const data of executionData) {
      await behavioral.learnFromExecution(data);
}
    logger.info('✅ Learning completed\n');')
    // 2. Predict agent performance
    logger.info('🔮 Predicting agent performance...');
    const prediction = await behavioral.predictAgentPerformance(
      'agent-1',
      'data-processing',
      0.7
    );
    logger.info('📊 Prediction for agent-1:');
    logger.info('   • Duration: ' + prediction.predictedDuration.toFixed(0) + 'ms');
    logger.info(
      '   • Success rate: ' + (prediction.predictedSuccess * 100).toFixed(1) + '%'
    );
    logger.info(
      '   • Efficiency: ' + (prediction.predictedEfficiency * 100).toFixed(1) + '%'
    );
    logger.info(
      '   • Confidence: ' + (prediction.confidence * 100).toFixed(1) + '%'
    );
    logger.info('   • Reasoning: ' + prediction.reasoning + '\n');

    // 3. Analyze task complexity
    logger.info('📝 Analyzing task complexity...');
    const complexityAnalysis = await behavioral.analyzeTaskComplexity(
      'neural-training',      {
        modelSize: 'large',        dataSize:100000,
}
    );
<<<<<<< HEAD
    logger.info('🎯 Task complexity analysis:');
=======
    logger.info(`🎯 Task complexity analysis:``
>>>>>>> 8180f2db
    logger.info(
      '   • Complexity: ' + (complexityAnalysis.estimatedComplexity * 100).toFixed(1) + '%'
    );
<<<<<<< HEAD
    logger.info('   • Difficulty: ' + complexityAnalysis.difficulty);
    logger.info(
      '   • Required skills: ' + complexityAnalysis.requiredSkills.join(', ')
=======
    logger.info(`   • Difficulty:${complexityAnalysis.difficulty}``
    logger.info(
      `   • Required skills:${complexityAnalysis}.requiredSkills.join(',    ')``
>>>>>>> 8180f2db
    );
    logger.info(
      '   • Estimated duration: ' + complexityAnalysis.estimatedDuration.toFixed(0) + 'ms\n'
    );

    // 4. Find best agent for task
    logger.info('🎯 Finding best agent for task...');')    const bestAgent = await behavioral.findBestAgentForTask(
      'data-processing',      0.5,
<<<<<<< HEAD
      ['agent-1', 'agent-2']
    );
    logger.info('🏆 Best agent selection:');
    logger.info('   • Selected: ' + bestAgent.agentId);
    logger.info('   • Confidence: ' + (bestAgent.confidence * 100).toFixed(1) + '%');
    logger.info('   • Reasoning: ' + bestAgent.reasoning + '\n');
=======
      ['agent-1',    'agent-2']')    );
    logger.info(`🏆 Best agent selection:``
    logger.info(`   • Selected:${bestAgent}.agentId``
    logger.info(`   • Confidence:${(bestAgent.confidence * 100).toFixed(1)}%``
    logger.info(`   • Reasoning:${bestAgent}.reasoning\n``
>>>>>>> 8180f2db

    // 5. Show behavioral intelligence stats
    logger.info('📈 Behavioral Intelligence Statistics:');
    const stats = behavioral.getStats();
<<<<<<< HEAD
    logger.info('   • Total agents: ' + stats.totalAgents);
    logger.info('   • Training data points: ' + stats.trainingDataPoints);
    logger.info('   • Networks initialized: ' + stats.networksInitialized);
=======
    logger.info(`   • Total agents: ${stats.totalAgents}`
    logger.info(`   • Training data points: ${stats.trainingDataPoints}`
    logger.info(`   • Networks initialized: ${stats.networksInitialized}`
>>>>>>> 8180f2db
    logger.info(
      '   • Average performance: ' + (stats.averagePerformance * 100).toFixed(1) + '%'
    );
    logger.info(
      '   • Most active agents: ' + stats.mostActiveAgents.join(', ')
    );

    logger.info('\n🎉 Behavioral Intelligence Demo Complete!');
    logger.info('\n💡 Key Benefits for claude-code-zen:');
    logger.info('   • Real-time agent performance prediction');
    logger.info('   • Intelligent task-agent matching');
    logger.info('   • Behavioral pattern learning and adaptation');
    logger.info('   • Task complexity estimation for better routing');
    logger.info('   • Data-driven swarm optimization');
  } catch (error) {
    logger.error('❌ Demo failed:', error);
  }
}
}
    logger.error('❌ Demo failed:', error);
  }
}
}<|MERGE_RESOLUTION|>--- conflicted
+++ resolved
@@ -1673,58 +1673,36 @@
         modelSize: 'large',        dataSize:100000,
 }
     );
-<<<<<<< HEAD
-    logger.info('🎯 Task complexity analysis:');
-=======
-    logger.info(`🎯 Task complexity analysis:``
->>>>>>> 8180f2db
+    logger.info(`🎯 Task complexity analysis:`);
     logger.info(
       '   • Complexity: ' + (complexityAnalysis.estimatedComplexity * 100).toFixed(1) + '%'
     );
-<<<<<<< HEAD
-    logger.info('   • Difficulty: ' + complexityAnalysis.difficulty);
+    logger.info(`   • Difficulty: ${complexityAnalysis.difficulty}`);
     logger.info(
-      '   • Required skills: ' + complexityAnalysis.requiredSkills.join(', ')
-=======
-    logger.info(`   • Difficulty:${complexityAnalysis.difficulty}``
-    logger.info(
-      `   • Required skills:${complexityAnalysis}.requiredSkills.join(',    ')``
->>>>>>> 8180f2db
+      `   • Required skills: ${complexityAnalysis.requiredSkills.join(', ')}`
     );
     logger.info(
       '   • Estimated duration: ' + complexityAnalysis.estimatedDuration.toFixed(0) + 'ms\n'
     );
 
     // 4. Find best agent for task
-    logger.info('🎯 Finding best agent for task...');')    const bestAgent = await behavioral.findBestAgentForTask(
-      'data-processing',      0.5,
-<<<<<<< HEAD
+    logger.info('🎯 Finding best agent for task...');
+    const bestAgent = await behavioral.findBestAgentForTask(
+      'data-processing',
+      0.5,
       ['agent-1', 'agent-2']
     );
     logger.info('🏆 Best agent selection:');
     logger.info('   • Selected: ' + bestAgent.agentId);
     logger.info('   • Confidence: ' + (bestAgent.confidence * 100).toFixed(1) + '%');
     logger.info('   • Reasoning: ' + bestAgent.reasoning + '\n');
-=======
-      ['agent-1',    'agent-2']')    );
-    logger.info(`🏆 Best agent selection:``
-    logger.info(`   • Selected:${bestAgent}.agentId``
-    logger.info(`   • Confidence:${(bestAgent.confidence * 100).toFixed(1)}%``
-    logger.info(`   • Reasoning:${bestAgent}.reasoning\n``
->>>>>>> 8180f2db
 
     // 5. Show behavioral intelligence stats
     logger.info('📈 Behavioral Intelligence Statistics:');
     const stats = behavioral.getStats();
-<<<<<<< HEAD
     logger.info('   • Total agents: ' + stats.totalAgents);
     logger.info('   • Training data points: ' + stats.trainingDataPoints);
     logger.info('   • Networks initialized: ' + stats.networksInitialized);
-=======
-    logger.info(`   • Total agents: ${stats.totalAgents}`
-    logger.info(`   • Training data points: ${stats.trainingDataPoints}`
-    logger.info(`   • Networks initialized: ${stats.networksInitialized}`
->>>>>>> 8180f2db
     logger.info(
       '   • Average performance: ' + (stats.averagePerformance * 100).toFixed(1) + '%'
     );
