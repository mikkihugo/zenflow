/**
 * @fileoverview Database Infrastructure Module Exports
 *
 * Direct re-exports from @claude-zen/database package.
 * No facade pattern - direct access to database functionality.
 */

<<<<<<< HEAD
// Re-export database package directly - no facade
export {
  createDatabase,
  createKeyValueStorage,
  createDatabaseAccess,
  DatabaseProvider,
  DatabaseEventCoordinator,
  SQLiteAdapter
} from '@claude-zen/database';
=======
export * from './database-facade.js';
>>>>>>> 5e6e2cca
<|MERGE_RESOLUTION|>--- conflicted
+++ resolved
@@ -5,7 +5,6 @@
  * No facade pattern - direct access to database functionality.
  */
 
-<<<<<<< HEAD
 // Re-export database package directly - no facade
 export {
   createDatabase,
@@ -13,8 +12,10 @@
   createDatabaseAccess,
   DatabaseProvider,
   DatabaseEventCoordinator,
-  SQLiteAdapter
+  SQLiteAdapter,
 } from '@claude-zen/database';
-=======
-export * from './database-facade.js';
->>>>>>> 5e6e2cca
+
+// Also re-export types for consumers through foundation layer
+export type {
+  KeyValueStorageImpl as KeyValueStorage,
+} from '@claude-zen/database';