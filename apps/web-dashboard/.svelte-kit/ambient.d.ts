
// this file is generated — do not edit it


/// <reference types="@sveltejs/kit" />

/**
 * Environment variables [loaded by Vite](https://vitejs.dev/guide/env-and-mode.html#env-files) from `.env` files and `process.env`. Like [`$env/dynamic/private`](https://svelte.dev/docs/kit/$env-dynamic-private), this module cannot be imported into client-side code. This module only includes variables that _do not_ begin with [`config.kit.env.publicPrefix`](https://svelte.dev/docs/kit/configuration#env) _and do_ start with [`config.kit.env.privatePrefix`](https://svelte.dev/docs/kit/configuration#env) (if configured).
 * 
 * _Unlike_ [`$env/dynamic/private`](https://svelte.dev/docs/kit/$env-dynamic-private), the values exported from this module are statically injected into your bundle at build time, enabling optimisations like dead code elimination.
 * 
 * ```ts
 * import { API_KEY } from '$env/static/private';
 * ```
 * 
 * Note that all environment variables referenced in your code should be declared (for example in an `.env` file), even if they don't have a value until the app is deployed:
 * 
 * ```
 * MY_FEATURE_FLAG=""
 * ```
 * 
 * You can override `.env` values from the command line like so:
 * 
 * ```sh
 * MY_FEATURE_FLAG="enabled" npm run dev
 * ```
 */
declare module '$env/static/private' {
<<<<<<< HEAD
	export const LESSOPEN: string;
	export const npm_config_dedupe_peer_dependents: string;
	export const USER: string;
	export const npm_config_user_agent: string;
	export const GIT_ASKPASS: string;
	export const npm_node_execpath: string;
	export const SHLVL: string;
	export const BROWSER: string;
	export const HOME: string;
	export const TERM_PROGRAM_VERSION: string;
	export const VSCODE_IPC_HOOK_CLI: string;
	export const npm_package_json: string;
	export const COREPACK_ROOT: string;
	export const npm_config_auto_install_peers: string;
	export const VSCODE_GIT_ASKPASS_MAIN: string;
	export const npm_config__claude_zen_registry: string;
	export const VSCODE_GIT_ASKPASS_NODE: string;
	export const SSL_CERT_FILE: string;
	export const DBUS_SESSION_BUS_ADDRESS: string;
	export const npm_config_engine_strict: string;
	export const COLORTERM: string;
	export const WSL_DISTRO_NAME: string;
	export const WAYLAND_DISPLAY: string;
	export const COREPACK_ENABLE_DOWNLOAD_PROMPT: string;
	export const LOGNAME: string;
	export const pnpm_config_verify_deps_before_run: string;
	export const NAME: string;
	export const WSL_INTEROP: string;
	export const PULSE_SERVER: string;
	export const _: string;
	export const npm_config_registry: string;
	export const TERM: string;
	export const npm_config_node_gyp: string;
	export const PATH: string;
	export const npm_package_name: string;
	export const NODE: string;
	export const XDG_RUNTIME_DIR: string;
	export const npm_config_frozen_lockfile: string;
	export const SSL_CERT_DIR: string;
	export const DISPLAY: string;
	export const LANG: string;
	export const LS_COLORS: string;
	export const VSCODE_GIT_IPC_HANDLE: string;
	export const TERM_PROGRAM: string;
	export const npm_lifecycle_script: string;
	export const SHELL: string;
=======
	export const GITHUB_STATE: string;
	export const COPILOT_AGENT_ACTION: string;
	export const npm_config_dedupe_peer_dependents: string;
	export const COPILOT_AGENT_START_TIME_SEC: string;
	export const DOTNET_NOLOGO: string;
	export const USER: string;
	export const RUST_BACKTRACE: string;
	export const npm_config_user_agent: string;
	export const CI: string;
	export const RUNNER_ENVIRONMENT: string;
	export const GITHUB_ENV: string;
	export const COPILOT_AGENT_ONLINE_EVALUATION_DISABLED: string;
	export const PIPX_HOME: string;
	export const npm_node_execpath: string;
	export const JAVA_HOME_8_X64: string;
	export const SHLVL: string;
	export const HOME: string;
	export const OLDPWD: string;
	export const RUNNER_TEMP: string;
	export const GITHUB_EVENT_PATH: string;
	export const COPILOT_AGENT_FIREWALL_RULESET_ALLOW_LIST: string;
	export const npm_package_json: string;
	export const JAVA_HOME_11_X64: string;
	export const COPILOT_AGENT_MCP_SERVER_TEMP: string;
	export const PIPX_BIN_DIR: string;
	export const GITHUB_REPOSITORY_OWNER: string;
	export const COREPACK_ROOT: string;
	export const npm_config_auto_install_peers: string;
	export const GRADLE_HOME: string;
	export const ANDROID_NDK_LATEST_HOME: string;
	export const JAVA_HOME_21_X64: string;
	export const GITHUB_RETENTION_DAYS: string;
	export const CARGO_INCREMENTAL: string;
	export const npm_config__claude_zen_registry: string;
	export const GITHUB_REPOSITORY_OWNER_ID: string;
	export const POWERSHELL_DISTRIBUTION_CHANNEL: string;
	export const AZURE_EXTENSION_DIR: string;
	export const GITHUB_HEAD_REF: string;
	export const SYSTEMD_EXEC_PID: string;
	export const npm_config_engine_strict: string;
	export const GITHUB_GRAPHQL_URL: string;
	export const NVM_DIR: string;
	export const DOTNET_SKIP_FIRST_TIME_EXPERIENCE: string;
	export const JAVA_HOME_17_X64: string;
	export const ImageVersion: string;
	export const COREPACK_ENABLE_DOWNLOAD_PROMPT: string;
	export const BLACKBIRD_MODE: string;
	export const LOGNAME: string;
	export const COPILOT_AGENT_PR_COMMIT_COUNT: string;
	export const RUNNER_OS: string;
	export const GITHUB_API_URL: string;
	export const GOROOT_1_22_X64: string;
	export const COPILOT_AGENT_COMMIT_LOGIN: string;
	export const SWIFT_PATH: string;
	export const pnpm_config_verify_deps_before_run: string;
	export const COPILOT_USE_SESSIONS: string;
	export const CHROMEWEBDRIVER: string;
	export const COPILOT_AGENT_CONTENT_FILTER_MODE: string;
	export const GOROOT_1_23_X64: string;
	export const JOURNAL_STREAM: string;
	export const GITHUB_WORKFLOW: string;
	export const _: string;
	export const CACHE_ON_FAILURE: string;
	export const COPILOT_AGENT_BRANCH_NAME: string;
	export const MEMORY_PRESSURE_WATCH: string;
	export const GOROOT_1_24_X64: string;
	export const npm_config_registry: string;
	export const ACTIONS_RUNNER_ACTION_ARCHIVE_CACHE: string;
	export const COPILOT_AGENT_FIREWALL_ENABLE_RULESET_ALLOW_LIST: string;
	export const GITHUB_RUN_ID: string;
	export const TERM: string;
	export const GITHUB_REF_TYPE: string;
	export const BOOTSTRAP_HASKELL_NONINTERACTIVE: string;
	export const GITHUB_WORKFLOW_SHA: string;
	export const GITHUB_BASE_REF: string;
	export const ImageOS: string;
	export const COPILOT_MCP_ENABLED: string;
	export const COPILOT_AGENT_CALLBACK_URL: string;
	export const GITHUB_WORKFLOW_REF: string;
	export const CARGO_TERM_COLOR: string;
	export const GITHUB_ACTION_REPOSITORY: string;
	export const ENABLE_RUNNER_TRACING: string;
	export const npm_config_node_gyp: string;
	export const PATH: string;
	export const COPILOT_AGENT_INJECTED_SECRET_NAMES: string;
	export const ANT_HOME: string;
	export const DOTNET_MULTILEVEL_LOOKUP: string;
	export const RUNNER_TRACKING_ID: string;
	export const INVOCATION_ID: string;
	export const RUNNER_TOOL_CACHE: string;
	export const npm_package_name: string;
	export const NODE: string;
	export const GITHUB_ACTION: string;
	export const GITHUB_RUN_NUMBER: string;
	export const GITHUB_TRIGGERING_ACTOR: string;
	export const RUNNER_ARCH: string;
	export const RUSTFLAGS: string;
	export const XDG_RUNTIME_DIR: string;
	export const AGENT_TOOLSDIRECTORY: string;
	export const npm_config_frozen_lockfile: string;
	export const CARGO_PROFILE_DEV_DEBUG: string;
	export const LANG: string;
	export const VCPKG_INSTALLATION_ROOT: string;
	export const CONDA: string;
	export const RUNNER_NAME: string;
	export const XDG_CONFIG_HOME: string;
	export const GITHUB_REF_NAME: string;
	export const GITHUB_REPOSITORY: string;
	export const npm_lifecycle_script: string;
	export const ANDROID_NDK_ROOT: string;
	export const GITHUB_ACTION_REF: string;
	export const DEBIAN_FRONTEND: string;
	export const SHELL: string;
	export const GITHUB_REPOSITORY_ID: string;
	export const GITHUB_ACTIONS: string;
	export const CPD_SAVE_TRAJECTORY_OUTPUT: string;
>>>>>>> e602cf8e
	export const npm_package_version: string;
	export const npm_lifecycle_event: string;
	export const npm_config_verify_deps_before_run: string;
	export const NODE_PATH: string;
<<<<<<< HEAD
	export const npm_config_update_notifier: string;
	export const LESSCLOSE: string;
	export const VSCODE_GIT_ASKPASS_EXTRA_ARGS: string;
	export const GIT_PAGER: string;
	export const PWD: string;
	export const npm_execpath: string;
	export const XDG_DATA_DIRS: string;
	export const npm_config_recursive: string;
=======
	export const GITHUB_REF_PROTECTED: string;
	export const npm_config_update_notifier: string;
	export const GITHUB_WORKSPACE: string;
	export const ACCEPT_EULA: string;
	export const CARGO_UNSTABLE_SPARSE_REGISTRY: string;
	export const GITHUB_JOB: string;
	export const GITHUB_SHA: string;
	export const GITHUB_RUN_ATTEMPT: string;
	export const CARGO_REGISTRIES_CRATES_IO_PROTOCOL: string;
	export const COPILOT_AGENT_DEBUG: string;
	export const GITHUB_REF: string;
	export const COPILOT_AGENT_ISSUE_NUMBER: string;
	export const COPILOT_AGENT_SOURCE_ENVIRONMENT: string;
	export const GITHUB_ACTOR: string;
	export const ANDROID_SDK_ROOT: string;
	export const GITHUB_PATH: string;
	export const JAVA_HOME: string;
	export const PWD: string;
	export const GITHUB_ACTOR_ID: string;
	export const RUNNER_WORKSPACE: string;
	export const npm_execpath: string;
	export const COPILOT_AGENT_PR_NUMBER: string;
	export const HOMEBREW_CLEANUP_PERIODIC_FULL_DAYS: string;
	export const GITHUB_EVENT_NAME: string;
	export const HOMEBREW_NO_AUTO_UPDATE: string;
	export const ANDROID_HOME: string;
	export const GITHUB_SERVER_URL: string;
	export const GECKOWEBDRIVER: string;
	export const GHCUP_INSTALL_BASE_PREFIX: string;
	export const GITHUB_OUTPUT: string;
	export const npm_config_recursive: string;
	export const EDGEWEBDRIVER: string;
>>>>>>> e602cf8e
	export const npm_config__jsr_registry: string;
	export const npm_config_save_prefix: string;
	export const npm_command: string;
	export const PNPM_SCRIPT_SRC_DIR: string;
<<<<<<< HEAD
	export const WSL2_GUI_APPS_ENABLED: string;
	export const HOSTTYPE: string;
	export const WSLENV: string;
=======
	export const ANDROID_NDK: string;
	export const SGX_AESM_ADDR: string;
	export const CHROME_BIN: string;
	export const SELENIUM_JAR_PATH: string;
	export const MEMORY_PRESSURE_WRITE: string;
	export const PNPM_HOME: string;
	export const COPILOT_AGENT_COMMIT_EMAIL: string;
	export const COPILOT_FEATURE_FLAGS: string;
	export const COPILOT_API_URL: string;
	export const ANDROID_NDK_HOME: string;
	export const GITHUB_STEP_SUMMARY: string;
	export const COPILOT_AGENT_BASE_COMMIT: string;
	export const COPILOT_AGENT_TIMEOUT_MIN: string;
>>>>>>> e602cf8e
	export const INIT_CWD: string;
	export const NODE_ENV: string;
}

/**
 * Similar to [`$env/static/private`](https://svelte.dev/docs/kit/$env-static-private), except that it only includes environment variables that begin with [`config.kit.env.publicPrefix`](https://svelte.dev/docs/kit/configuration#env) (which defaults to `PUBLIC_`), and can therefore safely be exposed to client-side code.
 * 
 * Values are replaced statically at build time.
 * 
 * ```ts
 * import { PUBLIC_BASE_URL } from '$env/static/public';
 * ```
 */
declare module '$env/static/public' {
	
}

/**
 * This module provides access to runtime environment variables, as defined by the platform you're running on. For example if you're using [`adapter-node`](https://github.com/sveltejs/kit/tree/main/packages/adapter-node) (or running [`vite preview`](https://svelte.dev/docs/kit/cli)), this is equivalent to `process.env`. This module only includes variables that _do not_ begin with [`config.kit.env.publicPrefix`](https://svelte.dev/docs/kit/configuration#env) _and do_ start with [`config.kit.env.privatePrefix`](https://svelte.dev/docs/kit/configuration#env) (if configured).
 * 
 * This module cannot be imported into client-side code.
 * 
 * ```ts
 * import { env } from '$env/dynamic/private';
 * console.log(env.DEPLOYMENT_SPECIFIC_VARIABLE);
 * ```
 * 
 * > [!NOTE] In `dev`, `$env/dynamic` always includes environment variables from `.env`. In `prod`, this behavior will depend on your adapter.
 */
declare module '$env/dynamic/private' {
	export const env: {
<<<<<<< HEAD
		LESSOPEN: string;
		npm_config_dedupe_peer_dependents: string;
		USER: string;
		npm_config_user_agent: string;
		GIT_ASKPASS: string;
		npm_node_execpath: string;
		SHLVL: string;
		BROWSER: string;
		HOME: string;
		TERM_PROGRAM_VERSION: string;
		VSCODE_IPC_HOOK_CLI: string;
		npm_package_json: string;
		COREPACK_ROOT: string;
		npm_config_auto_install_peers: string;
		VSCODE_GIT_ASKPASS_MAIN: string;
		npm_config__claude_zen_registry: string;
		VSCODE_GIT_ASKPASS_NODE: string;
		SSL_CERT_FILE: string;
		DBUS_SESSION_BUS_ADDRESS: string;
		npm_config_engine_strict: string;
		COLORTERM: string;
		WSL_DISTRO_NAME: string;
		WAYLAND_DISPLAY: string;
		COREPACK_ENABLE_DOWNLOAD_PROMPT: string;
		LOGNAME: string;
		pnpm_config_verify_deps_before_run: string;
		NAME: string;
		WSL_INTEROP: string;
		PULSE_SERVER: string;
		_: string;
		npm_config_registry: string;
		TERM: string;
		npm_config_node_gyp: string;
		PATH: string;
		npm_package_name: string;
		NODE: string;
		XDG_RUNTIME_DIR: string;
		npm_config_frozen_lockfile: string;
		SSL_CERT_DIR: string;
		DISPLAY: string;
		LANG: string;
		LS_COLORS: string;
		VSCODE_GIT_IPC_HANDLE: string;
		TERM_PROGRAM: string;
		npm_lifecycle_script: string;
		SHELL: string;
=======
		GITHUB_STATE: string;
		COPILOT_AGENT_ACTION: string;
		npm_config_dedupe_peer_dependents: string;
		COPILOT_AGENT_START_TIME_SEC: string;
		DOTNET_NOLOGO: string;
		USER: string;
		RUST_BACKTRACE: string;
		npm_config_user_agent: string;
		CI: string;
		RUNNER_ENVIRONMENT: string;
		GITHUB_ENV: string;
		COPILOT_AGENT_ONLINE_EVALUATION_DISABLED: string;
		PIPX_HOME: string;
		npm_node_execpath: string;
		JAVA_HOME_8_X64: string;
		SHLVL: string;
		HOME: string;
		OLDPWD: string;
		RUNNER_TEMP: string;
		GITHUB_EVENT_PATH: string;
		COPILOT_AGENT_FIREWALL_RULESET_ALLOW_LIST: string;
		npm_package_json: string;
		JAVA_HOME_11_X64: string;
		COPILOT_AGENT_MCP_SERVER_TEMP: string;
		PIPX_BIN_DIR: string;
		GITHUB_REPOSITORY_OWNER: string;
		COREPACK_ROOT: string;
		npm_config_auto_install_peers: string;
		GRADLE_HOME: string;
		ANDROID_NDK_LATEST_HOME: string;
		JAVA_HOME_21_X64: string;
		GITHUB_RETENTION_DAYS: string;
		CARGO_INCREMENTAL: string;
		npm_config__claude_zen_registry: string;
		GITHUB_REPOSITORY_OWNER_ID: string;
		POWERSHELL_DISTRIBUTION_CHANNEL: string;
		AZURE_EXTENSION_DIR: string;
		GITHUB_HEAD_REF: string;
		SYSTEMD_EXEC_PID: string;
		npm_config_engine_strict: string;
		GITHUB_GRAPHQL_URL: string;
		NVM_DIR: string;
		DOTNET_SKIP_FIRST_TIME_EXPERIENCE: string;
		JAVA_HOME_17_X64: string;
		ImageVersion: string;
		COREPACK_ENABLE_DOWNLOAD_PROMPT: string;
		BLACKBIRD_MODE: string;
		LOGNAME: string;
		COPILOT_AGENT_PR_COMMIT_COUNT: string;
		RUNNER_OS: string;
		GITHUB_API_URL: string;
		GOROOT_1_22_X64: string;
		COPILOT_AGENT_COMMIT_LOGIN: string;
		SWIFT_PATH: string;
		pnpm_config_verify_deps_before_run: string;
		COPILOT_USE_SESSIONS: string;
		CHROMEWEBDRIVER: string;
		COPILOT_AGENT_CONTENT_FILTER_MODE: string;
		GOROOT_1_23_X64: string;
		JOURNAL_STREAM: string;
		GITHUB_WORKFLOW: string;
		_: string;
		CACHE_ON_FAILURE: string;
		COPILOT_AGENT_BRANCH_NAME: string;
		MEMORY_PRESSURE_WATCH: string;
		GOROOT_1_24_X64: string;
		npm_config_registry: string;
		ACTIONS_RUNNER_ACTION_ARCHIVE_CACHE: string;
		COPILOT_AGENT_FIREWALL_ENABLE_RULESET_ALLOW_LIST: string;
		GITHUB_RUN_ID: string;
		TERM: string;
		GITHUB_REF_TYPE: string;
		BOOTSTRAP_HASKELL_NONINTERACTIVE: string;
		GITHUB_WORKFLOW_SHA: string;
		GITHUB_BASE_REF: string;
		ImageOS: string;
		COPILOT_MCP_ENABLED: string;
		COPILOT_AGENT_CALLBACK_URL: string;
		GITHUB_WORKFLOW_REF: string;
		CARGO_TERM_COLOR: string;
		GITHUB_ACTION_REPOSITORY: string;
		ENABLE_RUNNER_TRACING: string;
		npm_config_node_gyp: string;
		PATH: string;
		COPILOT_AGENT_INJECTED_SECRET_NAMES: string;
		ANT_HOME: string;
		DOTNET_MULTILEVEL_LOOKUP: string;
		RUNNER_TRACKING_ID: string;
		INVOCATION_ID: string;
		RUNNER_TOOL_CACHE: string;
		npm_package_name: string;
		NODE: string;
		GITHUB_ACTION: string;
		GITHUB_RUN_NUMBER: string;
		GITHUB_TRIGGERING_ACTOR: string;
		RUNNER_ARCH: string;
		RUSTFLAGS: string;
		XDG_RUNTIME_DIR: string;
		AGENT_TOOLSDIRECTORY: string;
		npm_config_frozen_lockfile: string;
		CARGO_PROFILE_DEV_DEBUG: string;
		LANG: string;
		VCPKG_INSTALLATION_ROOT: string;
		CONDA: string;
		RUNNER_NAME: string;
		XDG_CONFIG_HOME: string;
		GITHUB_REF_NAME: string;
		GITHUB_REPOSITORY: string;
		npm_lifecycle_script: string;
		ANDROID_NDK_ROOT: string;
		GITHUB_ACTION_REF: string;
		DEBIAN_FRONTEND: string;
		SHELL: string;
		GITHUB_REPOSITORY_ID: string;
		GITHUB_ACTIONS: string;
		CPD_SAVE_TRAJECTORY_OUTPUT: string;
>>>>>>> e602cf8e
		npm_package_version: string;
		npm_lifecycle_event: string;
		npm_config_verify_deps_before_run: string;
		NODE_PATH: string;
<<<<<<< HEAD
		npm_config_update_notifier: string;
		LESSCLOSE: string;
		VSCODE_GIT_ASKPASS_EXTRA_ARGS: string;
		GIT_PAGER: string;
		PWD: string;
		npm_execpath: string;
		XDG_DATA_DIRS: string;
		npm_config_recursive: string;
=======
		GITHUB_REF_PROTECTED: string;
		npm_config_update_notifier: string;
		GITHUB_WORKSPACE: string;
		ACCEPT_EULA: string;
		CARGO_UNSTABLE_SPARSE_REGISTRY: string;
		GITHUB_JOB: string;
		GITHUB_SHA: string;
		GITHUB_RUN_ATTEMPT: string;
		CARGO_REGISTRIES_CRATES_IO_PROTOCOL: string;
		COPILOT_AGENT_DEBUG: string;
		GITHUB_REF: string;
		COPILOT_AGENT_ISSUE_NUMBER: string;
		COPILOT_AGENT_SOURCE_ENVIRONMENT: string;
		GITHUB_ACTOR: string;
		ANDROID_SDK_ROOT: string;
		GITHUB_PATH: string;
		JAVA_HOME: string;
		PWD: string;
		GITHUB_ACTOR_ID: string;
		RUNNER_WORKSPACE: string;
		npm_execpath: string;
		COPILOT_AGENT_PR_NUMBER: string;
		HOMEBREW_CLEANUP_PERIODIC_FULL_DAYS: string;
		GITHUB_EVENT_NAME: string;
		HOMEBREW_NO_AUTO_UPDATE: string;
		ANDROID_HOME: string;
		GITHUB_SERVER_URL: string;
		GECKOWEBDRIVER: string;
		GHCUP_INSTALL_BASE_PREFIX: string;
		GITHUB_OUTPUT: string;
		npm_config_recursive: string;
		EDGEWEBDRIVER: string;
>>>>>>> e602cf8e
		npm_config__jsr_registry: string;
		npm_config_save_prefix: string;
		npm_command: string;
		PNPM_SCRIPT_SRC_DIR: string;
<<<<<<< HEAD
		WSL2_GUI_APPS_ENABLED: string;
		HOSTTYPE: string;
		WSLENV: string;
=======
		ANDROID_NDK: string;
		SGX_AESM_ADDR: string;
		CHROME_BIN: string;
		SELENIUM_JAR_PATH: string;
		MEMORY_PRESSURE_WRITE: string;
		PNPM_HOME: string;
		COPILOT_AGENT_COMMIT_EMAIL: string;
		COPILOT_FEATURE_FLAGS: string;
		COPILOT_API_URL: string;
		ANDROID_NDK_HOME: string;
		GITHUB_STEP_SUMMARY: string;
		COPILOT_AGENT_BASE_COMMIT: string;
		COPILOT_AGENT_TIMEOUT_MIN: string;
>>>>>>> e602cf8e
		INIT_CWD: string;
		NODE_ENV: string;
		[key: `PUBLIC_${string}`]: undefined;
		[key: `${string}`]: string | undefined;
	}
}

/**
 * Similar to [`$env/dynamic/private`](https://svelte.dev/docs/kit/$env-dynamic-private), but only includes variables that begin with [`config.kit.env.publicPrefix`](https://svelte.dev/docs/kit/configuration#env) (which defaults to `PUBLIC_`), and can therefore safely be exposed to client-side code.
 * 
 * Note that public dynamic environment variables must all be sent from the server to the client, causing larger network requests — when possible, use `$env/static/public` instead.
 * 
 * ```ts
 * import { env } from '$env/dynamic/public';
 * console.log(env.PUBLIC_DEPLOYMENT_SPECIFIC_VARIABLE);
 * ```
 */
declare module '$env/dynamic/public' {
	export const env: {
		[key: `PUBLIC_${string}`]: string | undefined;
	}
}<|MERGE_RESOLUTION|>--- conflicted
+++ resolved
@@ -26,54 +26,6 @@
  * ```
  */
 declare module '$env/static/private' {
-<<<<<<< HEAD
-	export const LESSOPEN: string;
-	export const npm_config_dedupe_peer_dependents: string;
-	export const USER: string;
-	export const npm_config_user_agent: string;
-	export const GIT_ASKPASS: string;
-	export const npm_node_execpath: string;
-	export const SHLVL: string;
-	export const BROWSER: string;
-	export const HOME: string;
-	export const TERM_PROGRAM_VERSION: string;
-	export const VSCODE_IPC_HOOK_CLI: string;
-	export const npm_package_json: string;
-	export const COREPACK_ROOT: string;
-	export const npm_config_auto_install_peers: string;
-	export const VSCODE_GIT_ASKPASS_MAIN: string;
-	export const npm_config__claude_zen_registry: string;
-	export const VSCODE_GIT_ASKPASS_NODE: string;
-	export const SSL_CERT_FILE: string;
-	export const DBUS_SESSION_BUS_ADDRESS: string;
-	export const npm_config_engine_strict: string;
-	export const COLORTERM: string;
-	export const WSL_DISTRO_NAME: string;
-	export const WAYLAND_DISPLAY: string;
-	export const COREPACK_ENABLE_DOWNLOAD_PROMPT: string;
-	export const LOGNAME: string;
-	export const pnpm_config_verify_deps_before_run: string;
-	export const NAME: string;
-	export const WSL_INTEROP: string;
-	export const PULSE_SERVER: string;
-	export const _: string;
-	export const npm_config_registry: string;
-	export const TERM: string;
-	export const npm_config_node_gyp: string;
-	export const PATH: string;
-	export const npm_package_name: string;
-	export const NODE: string;
-	export const XDG_RUNTIME_DIR: string;
-	export const npm_config_frozen_lockfile: string;
-	export const SSL_CERT_DIR: string;
-	export const DISPLAY: string;
-	export const LANG: string;
-	export const LS_COLORS: string;
-	export const VSCODE_GIT_IPC_HANDLE: string;
-	export const TERM_PROGRAM: string;
-	export const npm_lifecycle_script: string;
-	export const SHELL: string;
-=======
 	export const GITHUB_STATE: string;
 	export const COPILOT_AGENT_ACTION: string;
 	export const npm_config_dedupe_peer_dependents: string;
@@ -190,21 +142,10 @@
 	export const GITHUB_REPOSITORY_ID: string;
 	export const GITHUB_ACTIONS: string;
 	export const CPD_SAVE_TRAJECTORY_OUTPUT: string;
->>>>>>> e602cf8e
 	export const npm_package_version: string;
 	export const npm_lifecycle_event: string;
 	export const npm_config_verify_deps_before_run: string;
 	export const NODE_PATH: string;
-<<<<<<< HEAD
-	export const npm_config_update_notifier: string;
-	export const LESSCLOSE: string;
-	export const VSCODE_GIT_ASKPASS_EXTRA_ARGS: string;
-	export const GIT_PAGER: string;
-	export const PWD: string;
-	export const npm_execpath: string;
-	export const XDG_DATA_DIRS: string;
-	export const npm_config_recursive: string;
-=======
 	export const GITHUB_REF_PROTECTED: string;
 	export const npm_config_update_notifier: string;
 	export const GITHUB_WORKSPACE: string;
@@ -237,16 +178,10 @@
 	export const GITHUB_OUTPUT: string;
 	export const npm_config_recursive: string;
 	export const EDGEWEBDRIVER: string;
->>>>>>> e602cf8e
 	export const npm_config__jsr_registry: string;
 	export const npm_config_save_prefix: string;
 	export const npm_command: string;
 	export const PNPM_SCRIPT_SRC_DIR: string;
-<<<<<<< HEAD
-	export const WSL2_GUI_APPS_ENABLED: string;
-	export const HOSTTYPE: string;
-	export const WSLENV: string;
-=======
 	export const ANDROID_NDK: string;
 	export const SGX_AESM_ADDR: string;
 	export const CHROME_BIN: string;
@@ -260,7 +195,6 @@
 	export const GITHUB_STEP_SUMMARY: string;
 	export const COPILOT_AGENT_BASE_COMMIT: string;
 	export const COPILOT_AGENT_TIMEOUT_MIN: string;
->>>>>>> e602cf8e
 	export const INIT_CWD: string;
 	export const NODE_ENV: string;
 }
@@ -292,54 +226,6 @@
  */
 declare module '$env/dynamic/private' {
 	export const env: {
-<<<<<<< HEAD
-		LESSOPEN: string;
-		npm_config_dedupe_peer_dependents: string;
-		USER: string;
-		npm_config_user_agent: string;
-		GIT_ASKPASS: string;
-		npm_node_execpath: string;
-		SHLVL: string;
-		BROWSER: string;
-		HOME: string;
-		TERM_PROGRAM_VERSION: string;
-		VSCODE_IPC_HOOK_CLI: string;
-		npm_package_json: string;
-		COREPACK_ROOT: string;
-		npm_config_auto_install_peers: string;
-		VSCODE_GIT_ASKPASS_MAIN: string;
-		npm_config__claude_zen_registry: string;
-		VSCODE_GIT_ASKPASS_NODE: string;
-		SSL_CERT_FILE: string;
-		DBUS_SESSION_BUS_ADDRESS: string;
-		npm_config_engine_strict: string;
-		COLORTERM: string;
-		WSL_DISTRO_NAME: string;
-		WAYLAND_DISPLAY: string;
-		COREPACK_ENABLE_DOWNLOAD_PROMPT: string;
-		LOGNAME: string;
-		pnpm_config_verify_deps_before_run: string;
-		NAME: string;
-		WSL_INTEROP: string;
-		PULSE_SERVER: string;
-		_: string;
-		npm_config_registry: string;
-		TERM: string;
-		npm_config_node_gyp: string;
-		PATH: string;
-		npm_package_name: string;
-		NODE: string;
-		XDG_RUNTIME_DIR: string;
-		npm_config_frozen_lockfile: string;
-		SSL_CERT_DIR: string;
-		DISPLAY: string;
-		LANG: string;
-		LS_COLORS: string;
-		VSCODE_GIT_IPC_HANDLE: string;
-		TERM_PROGRAM: string;
-		npm_lifecycle_script: string;
-		SHELL: string;
-=======
 		GITHUB_STATE: string;
 		COPILOT_AGENT_ACTION: string;
 		npm_config_dedupe_peer_dependents: string;
@@ -456,21 +342,10 @@
 		GITHUB_REPOSITORY_ID: string;
 		GITHUB_ACTIONS: string;
 		CPD_SAVE_TRAJECTORY_OUTPUT: string;
->>>>>>> e602cf8e
 		npm_package_version: string;
 		npm_lifecycle_event: string;
 		npm_config_verify_deps_before_run: string;
 		NODE_PATH: string;
-<<<<<<< HEAD
-		npm_config_update_notifier: string;
-		LESSCLOSE: string;
-		VSCODE_GIT_ASKPASS_EXTRA_ARGS: string;
-		GIT_PAGER: string;
-		PWD: string;
-		npm_execpath: string;
-		XDG_DATA_DIRS: string;
-		npm_config_recursive: string;
-=======
 		GITHUB_REF_PROTECTED: string;
 		npm_config_update_notifier: string;
 		GITHUB_WORKSPACE: string;
@@ -503,16 +378,10 @@
 		GITHUB_OUTPUT: string;
 		npm_config_recursive: string;
 		EDGEWEBDRIVER: string;
->>>>>>> e602cf8e
 		npm_config__jsr_registry: string;
 		npm_config_save_prefix: string;
 		npm_command: string;
 		PNPM_SCRIPT_SRC_DIR: string;
-<<<<<<< HEAD
-		WSL2_GUI_APPS_ENABLED: string;
-		HOSTTYPE: string;
-		WSLENV: string;
-=======
 		ANDROID_NDK: string;
 		SGX_AESM_ADDR: string;
 		CHROME_BIN: string;
@@ -526,7 +395,6 @@
 		GITHUB_STEP_SUMMARY: string;
 		COPILOT_AGENT_BASE_COMMIT: string;
 		COPILOT_AGENT_TIMEOUT_MIN: string;
->>>>>>> e602cf8e
 		INIT_CWD: string;
 		NODE_ENV: string;
 		[key: `PUBLIC_${string}`]: undefined;
