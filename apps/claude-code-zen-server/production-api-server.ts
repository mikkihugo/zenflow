--- conflicted
+++ resolved
@@ -31,16 +31,12 @@
 
 // Request logging middleware
 app.use((req, _res, next) => {
-  logger.debug((req.method) + ' ' + req.path, { query: req.query, body: req.body });
+  logger.debug(`${req.method  } ${  req.path}`, { query: req.query, body: req.body });
   next();
 });
 
 // Initialize foundation services
 let dataService: WebDataService;
-<<<<<<< HEAD
-=======
-// let apiHandler: ApiRouteHandler; // Unused, removed to avoid TS6133
->>>>>>> 26090ded
 
 async function initializeServices(): Promise<void> {
   return await withRetry(async () => {
@@ -49,27 +45,8 @@
     // Initialize data service with real foundation systems
     dataService = new WebDataService();
     
-    // Initialize API handler with real WebSocket coordination
-<<<<<<< HEAD
     // In production, WebSocket coordination would be handled by the actual service
     logger.info('✅ Production foundation services initialized');
-=======
-    // Note: Temporarily commented out to avoid type mismatch
-    // const webSocketCoordinator = {
-    //   broadcast: (_event: string, _data: unknown) => {
-    //     logger.debug(`Broadcasting ${event}:`, data);
-    //     // In production, this would broadcast to actual WebSocket clients
-    //   }
-    // };
-    
-    // apiHandler = new ApiRouteHandler(
-    //   app,
-    //   webSocketCoordinator,
-    //   { prefix: '/api/v1', enableCors: true }
-    // );
-    
-    logger.info(' Production foundation services initialized');
->>>>>>> 26090ded
   }, { retries: 3, minTimeout: 1000 });
 }
 
@@ -129,7 +106,7 @@
 
     res.json({
       projects: projects.map((project: any) => ({
-        id: project.id || 'proj-' + Date.now(),
+        id: project.id || `proj-${  Date.now()}`,
         name: project.name || 'Unnamed Project',
         description: project.description || 'No description',
         status: project.status || 'unknown',
@@ -184,7 +161,7 @@
 
     res.json({
       agents: agents.map((agent: any) => ({
-        id: agent.id || 'agent-' + Date.now(),
+        id: agent.id || `agent-${  Date.now()}`,
         name: agent.name || 'Unnamed Agent',
         type: agent.type || 'general',
         status: agent.status || 'unknown',
@@ -223,7 +200,7 @@
 
       // Fallback to memory storage
       return {
-        id: 'agent-' + Date.now(),
+        id: `agent-${  Date.now()}`,
         name: agentData.name || 'New Agent',
         type: agentData.type || 'general',
         status: 'idle',
@@ -262,7 +239,7 @@
 
     res.json({
       tasks: tasks.map((task: any) => ({
-        id: task.id || 'task-' + Date.now(),
+        id: task.id || `task-${  Date.now()}`,
         title: task.title || task.name || 'Unnamed Task',
         description: task.description || 'No description',
         status: task.status || 'pending',
@@ -299,7 +276,7 @@
 
       // Fallback implementation
       return {
-        id: 'task-' + Date.now(),
+        id: `task-${  Date.now()}`,
         title: taskData.title || 'New Task',
         description: taskData.description || 'Task description',
         status: 'pending',
@@ -392,8 +369,8 @@
 
     res.json({
       status: memoryStatus.status,
-      totalMemory: Math.round(memoryStatus.totalMemory / 1024 / 1024) + 'MB',
-      usedMemory: Math.round(memoryStatus.usedMemory / 1024 / 1024) + 'MB',
+      totalMemory: `${Math.round(memoryStatus.totalMemory / 1024 / 1024)  }MB`,
+      usedMemory: `${Math.round(memoryStatus.usedMemory / 1024 / 1024)  }MB`,
       sessions: memoryStatus.sessions,
       lastBackup: new Date(Date.now() - 1800000).toISOString(),
     });
@@ -463,7 +440,7 @@
     
     const server = app.listen(port, () => {
       logger.info(' Claude Code Zen Production API Server');
-      logger.info(' Server running at: http://localhost:' + port);
+      logger.info(` Server running at: http://localhost:${  port}`);
       logger.info(' Production endpoints available:');
       logger.info('   GET  /api/v1/coordination/health');
       logger.info('   GET  /api/v1/coordination/projects');
