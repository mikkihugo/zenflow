export default {
  preset: 'ts-jest/presets/default-esm',
  extensionsToTreatAsEsm: ['.ts'],
  testEnvironment: 'node',
  roots: ['<rootDir>/src', '<rootDir>/tests'],
  testMatch: [
    '<rootDir>/tests/**/*.test.ts',
    '<rootDir>/tests/**/*.test.js',
    '<rootDir>/tests/**/*.spec.ts',
    '<rootDir>/tests/**/*.spec.js',
    '<rootDir>/src/**/*.test.ts',
    '<rootDir>/src/**/*.test.js',
    '<rootDir>/src/**/*.spec.ts',
    '<rootDir>/src/**/*.spec.js'
  ],
  transform: {
    '^.+\\.ts$': ['ts-jest', {
      useESM: true,
      tsconfig: {
        module: 'es2022',
        moduleResolution: 'node',
        allowSyntheticDefaultImports: true,
        esModuleInterop: true,
        target: 'es2022'
      }
    }],
    '^.+\\.js$': ['babel-jest', {
<<<<<<< HEAD
      presets: [['@babel/preset-env', { modules: 'auto' }]]
=======
      presets: [['@babel/preset-env', { 
        modules: 'auto',
        targets: { node: 'current' }
      }]]
>>>>>>> 2a6eb4fb
    }]
  },
  moduleNameMapper: {
    '^(\\.{1,2}/.*)\\.js$': '$1',
    '^axios$': 'axios',
    '^~/(.*)$': '<rootDir>/src/$1',
    '^@/(.*)$': '<rootDir>/src/$1',
    '^@tests/(.*)$': '<rootDir>/tests/$1',
    '^test\\.utils$': '<rootDir>/tests/test.utils.ts'
  },
  modulePathIgnorePatterns: [
    '<rootDir>/dist/',
    '<rootDir>/bin/',
    '<rootDir>/node_modules/'
  ],
  transformIgnorePatterns: [
    'node_modules/(?!(chalk|ora|inquirer|nanoid|fs-extra|ansi-styles|ruv-swarm|@modelcontextprotocol|better-sqlite3)/)'
  ],
  resolver: undefined,
  collectCoverageFrom: [
    'src/**/*.ts',
    'src/**/*.js',
    '!src/**/*.d.ts',
    '!src/**/*.test.ts',
    '!src/**/*.test.js',
    '!src/**/*.spec.ts',
    '!src/**/*.spec.js',
    '!src/unified-architecture.js', // Has syntax errors
    '!src/cli/claude-zen-main.js', // Has syntax errors
    '!src/**/node_modules/**',
    '!src/**/templates/**',
    '!src/**/examples/**',
    '!src/**/fallback/**',
    '!src/plugins/**/node_modules/**',
    '!src/**/*.min.js'
  ],
  coverageDirectory: 'coverage',
  coverageReporters: ['text', 'lcov', 'html'],
  setupFilesAfterEnv: ['<rootDir>/jest.setup.js'],
  testTimeout: 30000,
  verbose: true,
  errorOnDeprecated: false,
  moduleFileExtensions: ['ts', 'tsx', 'js', 'jsx', 'json', 'node'],
  clearMocks: true,
  restoreMocks: true
};<|MERGE_RESOLUTION|>--- conflicted
+++ resolved
@@ -25,14 +25,7 @@
       }
     }],
     '^.+\\.js$': ['babel-jest', {
-<<<<<<< HEAD
       presets: [['@babel/preset-env', { modules: 'auto' }]]
-=======
-      presets: [['@babel/preset-env', { 
-        modules: 'auto',
-        targets: { node: 'current' }
-      }]]
->>>>>>> 2a6eb4fb
     }]
   },
   moduleNameMapper: {
